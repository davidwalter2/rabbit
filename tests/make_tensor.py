import argparse

import numpy as np

from rabbit import tensorwriter

parser = argparse.ArgumentParser()
parser.add_argument("-o", "--output", default="./", help="output directory")
parser.add_argument("--outname", default="test_tensor", help="output file name")
parser.add_argument(
    "--postfix",
    default=None,
    type=str,
    help="Postfix to append on output file name",
)
parser.add_argument(
    "--sparse",
    default=False,
    action="store_true",
    help="Make sparse tensor",
)
parser.add_argument(
    "--symmetrizeAll",
    default=False,
    action="store_true",
    help="Make fully symmetric tensor",
)
parser.add_argument(
    "--skipMaskedChannels",
    default=False,
    action="store_true",
    help="Skip adding masked channels",
)
parser.add_argument(
    "--systematicType",
    choices=["log_normal", "normal"],
    default="log_normal",
    help="probability density for systematic variations",
)
parser.add_argument(
<<<<<<< HEAD
    "--addSystToDataCovariance",
    default=False,
    action="store_true",
    help="Add systematics to data covariance matrix, only works with '--systematicType normal'",
)

=======
    "--histType",
    choices=["hist", "boost", "root"],
    default="hist",
    help="Type of input histogram",
)
>>>>>>> d59d4537
args = parser.parse_args()

# Make histograms using different interfaces
if args.histType == "hist":
    import hist

    def Axis(*bins, axis_type="Regular", name="h1"):
        a = getattr(hist.axis, axis_type)(*bins, name=name)
        return a

    def Histogram(*axes, weighted=False):

        h = hist.Hist(
            *axes, storage=hist.storage.Weight() if weighted else hist.storage.Double()
        )
        return h

    def fill(h, *values, weight=None):
        if weight is not None:
            h.fill(*values, weight=weight)
        else:
            h.fill(*values)

elif args.histType == "boost":
    import boost_histogram as bh

    def Axis(*bins, axis_type="Regular", name=None):
        a = getattr(bh.axis, axis_type)(*bins)
        return a

    def Histogram(*axes, weighted=False):

        h = bh.Histogram(
            *axes, storage=bh.storage.Weight() if weighted else bh.storage.Double()
        )
        return h

    def fill(h, *values, weight=None):
        if weight is not None:
            h.fill(*values, weight=weight)
        else:
            h.fill(*values)

elif args.histType == "root":
    from array import array

    import ROOT

    def Axis(*bins, axis_type="Regular", name=None):
        return bins

    def Histogram(*axes, name="h2", title="Hist 1D", weighted=False):

        # format regular or variable axes
        axs = [
            (len(a[0]) - 1, array("d", a[0])) if isinstance(a[0], list) else a
            for a in axes
        ]

        if len(axes) == 1:
            h = ROOT.TH1D(name, title, *axs[0])

        elif len(axes) == 2:
            h = ROOT.TH2D(name, title, *axs[0], *axs[1])

        return h

    def fill(h, *values, weight=None):
        n = len(values[0])
        vals = [array("d", v) for v in values]
        if weight is not None:
            wgt = array("d", weight)
        else:
            wgt = array("d", [1.0] * n)
        h.FillN(n, *vals, wgt)


bins_x = [10, -5, 5]
bins_a = [10, 0, 5]
bins_b = [0, 1, 3, 6, 10, 20]

ax_x = Axis(*bins_x, axis_type="Regular", name="x")
ax_a = Axis(*bins_a, axis_type="Regular", name="a")
ax_b = Axis(bins_b, axis_type="Variable", name="b")

h1_data = Histogram(ax_x)
h2_data = Histogram(ax_a, ax_b)

h1_sig = Histogram(ax_x, weighted=True)
h2_sig = Histogram(ax_a, ax_b, weighted=True)

h1_bkg = Histogram(ax_x, weighted=True)
h2_bkg = Histogram(ax_a, ax_b, weighted=True)

h1_bkg_2 = Histogram(ax_x, weighted=True)

# masked channel e.g. for gen level distribution
h1_sig_masked = Histogram(ax_x, weighted=True)

# for pseudodata
h1_pseudo = Histogram(ax_x, weighted=True)
h2_pseudo = Histogram(ax_a, ax_b, weighted=True)

# Generate random data for filling
np.random.seed(42)  # For reproducibility


def get_sig(factor=1):
    # gaussian distributed signal
    x = np.random.normal(0, 1, 10000 * factor)
    w_x = np.random.normal(1 / factor, 0.2, 10000 * factor)

    a = np.random.normal(2, 1, 15000 * factor)
    b = np.random.normal(10, 2.5, 15000 * factor)
    w_ab = np.random.normal(1 / factor, 0.2, 15000 * factor)
    return x, w_x, a, b, w_ab


def get_sig_masked(factor=1):
    # gaussian distributed signal
    x = np.random.normal(0, 0.8, 10000 * factor)
    w_x = np.random.normal(1 / factor, 0.1, 10000 * factor)
    return x, w_x


def get_bkg(factor=1):
    # uniform distributed background
    x = np.random.uniform(-5, 5, 5000 * factor)
    w_x = np.random.normal(1 / factor, 0.2, 5000 * factor)

    a = np.random.uniform(0, 5, 7000 * factor)
    b = np.random.uniform(0, 20, 7000 * factor)
    w_ab = np.random.normal(1 / factor, 0.2, 7000 * factor)
    return x, w_x, a, b, w_ab


def get_bkg_2():
    # uniform distributed background
    x = np.random.normal(0.5, 1.5, 5000)
    return x


# Fill histograms
x, w_x, a, b, w_ab = get_sig()
fill(h1_data, x)
fill(h2_data, a, b)

x, w_x, a, b, w_ab = get_bkg()
fill(h1_data, x)
fill(h2_data, a, b)

x = get_bkg_2()
fill(h1_data, x)

x, w_x, a, b, w_ab = get_sig(3)
fill(h1_sig, x, weight=w_x)
fill(h2_sig, a, b, weight=w_ab)

x, w_x, a, b, w_ab = get_bkg(2)
fill(h1_bkg, x, weight=w_x)
fill(h2_bkg, a, b, weight=w_ab)

x = get_bkg_2()
fill(h1_bkg_2, x)

if not args.skipMaskedChannels:
    x, w_x = get_sig_masked(3)
    fill(h1_sig_masked, x, weight=w_x)

# pseudodata as exact composition of signal and background
h1_pseudo.values()[...] = (
    h1_sig.values() + h1_bkg.values()[...] + h1_bkg_2.values()[...]
)
h2_pseudo.values()[...] = h2_sig.values() + h2_bkg.values()[...]

h1_pseudo.variances()[...] = (
    h1_sig.variances() + h1_bkg.variances()[...] + h1_bkg_2.variances()[...]
)
h2_pseudo.variances()[...] = h2_sig.variances() + h2_bkg.variances()[...]

# scale signal down signal by 10%
h1_sig.values()[...] = h1_sig.values() * 0.9
h2_sig.values()[...] = h2_sig.values() * 0.9

# scale bkg up background by 5%
h1_bkg.values()[...] = h1_bkg.values() * 1.05
h2_bkg.values()[...] = h2_bkg.values() * 1.05

# scale bkg 2 down by 10%
h1_bkg_2.values()[...] = h1_bkg_2.values() * 0.9

# data covariance matrix
variances_flat = np.concatenate(
    [h1_data.values().flatten(), h2_data.values().flatten()]
)
cov = np.diag(variances_flat)

# add fully correlated contribution
variances_bkg = np.concatenate([h1_bkg.values().flatten(), h2_bkg.values().flatten()])
cov_bkg = np.diag(variances_bkg * 0.05)

# add bin by bin stat uncertainty on diagonal elements
cov += np.diag(np.concatenate([h1_sig.values().flatten(), h2_sig.values().flatten()]))
cov += np.diag(np.concatenate([h1_bkg.values().flatten(), h2_bkg.values().flatten()]))
cov += np.diag(
    np.concatenate(
        [h1_bkg_2.values().flatten(), np.zeros_like(h2_bkg.values().flatten())]
    )
)

# Build tensor
writer = tensorwriter.TensorWriter(
    sparse=args.sparse,
    systematic_type=args.systematicType,
)

writer.add_channel(h1_data.axes, "ch0")
writer.add_channel(h2_data.axes, "ch1")

writer.add_data(h1_data, "ch0")
writer.add_data(h2_data, "ch1")

writer.add_pseudodata(h1_pseudo, "original", "ch0")
writer.add_pseudodata(h2_pseudo, "original", "ch1")

writer.add_data_covariance(cov)

writer.add_process(h1_sig, "sig", "ch0", signal=True)
writer.add_process(h2_sig, "sig", "ch1", signal=True)

writer.add_process(h1_bkg, "bkg", "ch0")
writer.add_process(h2_bkg, "bkg", "ch1")

writer.add_process(h1_bkg_2, "bkg_2", "ch0")

if not args.skipMaskedChannels:
    # add masked channel
    writer.add_channel(h1_sig_masked.axes, "ch0_masked", masked=True)
    writer.add_process(h1_sig_masked, "sig", "ch0_masked", signal=True)

# systematic uncertainties

writer.add_norm_systematic("norm", ["sig", "bkg", "bkg_2"], "ch0", 1.02)
writer.add_norm_systematic("norm", ["sig", "bkg"], "ch1", [1.02, 1.03])

writer.add_norm_systematic("bkg_norm", "bkg", "ch0", 1.05)
writer.add_norm_systematic("bkg_norm", "bkg", "ch1", 1.05)

writer.add_norm_systematic("bkg_2_norm", "bkg_2", "ch0", 1.1)

# shape systematics for channel ch0

# Apply reweighting: linear function of axis value
# f(x) = a * x + b
a, b = 0.01, -0.05  # Linear coefficients
bin_centers = h1_bkg.axes[0].centers  # Get bin centers
bin_centers -= bin_centers[0]
weights = a * bin_centers + b  # Compute weights

# Reweight the histogram values
h1_bkg_syst0 = h1_bkg.copy()
h1_bkg_syst0.values()[...] = h1_bkg.values() * (1 + weights)

writer.add_systematic(
    h1_bkg_syst0,
    "slope_background",
    "bkg",
    "ch0",
    add_to_data_covariance=args.addSystToDataCovariance,
    groups=["slopes", "slopes_background"],
)

h1_sig_syst1_up = h1_sig.copy()
h1_sig_syst1_dn = h1_sig.copy()
h1_sig_syst1_up.values()[...] = h1_sig.values() * (1 + weights)
h1_sig_syst1_dn.values()[...] = h1_sig.values() * (1 - weights)

writer.add_systematic(
    [h1_sig_syst1_up, h1_sig_syst1_dn],
    "slope_signal_ch0",
    "sig",
    "ch0",
    add_to_data_covariance=args.addSystToDataCovariance,
    groups=["slopes", "slopes_signal"],
    symmetrize="average",
    kfactor=1.2,
)

writer.add_systematic(
    [h1_sig_syst1_up, h1_sig_syst1_dn],
    "slope_signal",
    "sig",
    "ch0",
    symmetrize="average",
    constrained=False,
    noi=True,
)

if not args.skipMaskedChannels:
    h1_sig_masked_syst1_up = h1_sig_masked.copy()
    h1_sig_masked_syst1_dn = h1_sig_masked.copy()
    h1_sig_masked_syst1_up.values()[...] = h1_sig_masked.values() * (1 + weights)
    h1_sig_masked_syst1_dn.values()[...] = h1_sig_masked.values() * (1 - weights)

    writer.add_systematic(
        [h1_sig_masked_syst1_up, h1_sig_masked_syst1_dn],
        "slope_signal",
        "sig",
        "ch0_masked",
        symmetrize="average",
        constrained=False,
        noi=True,
    )

h1_sig_syst2_up = h1_sig.copy()
h1_sig_syst2_dn = h1_sig.copy()
h1_sig_syst2_up.values()[...] = h1_sig.values() * (1 + weights) ** 2
h1_sig_syst2_dn.values()[...] = h1_sig.values() * (1 - weights)

writer.add_systematic(
    [h1_sig_syst2_up, h1_sig_syst2_dn],
    "slope_lin_signal_ch0",
    "sig",
    "ch0",
    add_to_data_covariance=args.addSystToDataCovariance,
    groups=["slopes", "slopes_signal"],
    symmetrize="linear",
)

h1_sig_syst3_up = h1_sig.copy()
h1_sig_syst3_dn = h1_sig.copy()
h1_sig_syst3_up.values()[...] = h1_sig.values() * (1 + weights) ** 3
h1_sig_syst3_dn.values()[...] = h1_sig.values() * (1 - weights) ** 2

writer.add_systematic(
    [h1_sig_syst2_up, h1_sig_syst2_dn],
    "slope_quad_signal_ch0",
    "sig",
    "ch0",
    add_to_data_covariance=args.addSystToDataCovariance,
    groups=["slopes", "slopes_signal"],
    symmetrize="quadratic",
)


# shape systematics for channel ch1

bin_centers = h2_bkg.axes[0].centers  # Get bin centers
bin_centers -= bin_centers[0]
weights = (a * bin_centers + b)[..., None]  # Compute weights

h2_bkg_syst0 = h2_bkg.copy()
h2_bkg_syst0.values()[...] = h2_bkg.values() * (1 + weights)
writer.add_systematic(
    h2_bkg_syst0,
    "slope_background",
    "bkg",
    "ch1",
    add_to_data_covariance=args.addSystToDataCovariance,
    groups=["slopes", "slopes_background"],
)

h2_sig_syst1_up = h2_sig.copy()
h2_sig_syst1_dn = h2_sig.copy()
h2_sig_syst1_up.values()[...] = h2_sig.values() * (1 + weights)
h2_sig_syst1_dn.values()[...] = h2_sig.values() * (1 - weights)

writer.add_systematic(
    [h2_sig_syst1_up, h2_sig_syst1_dn],
    "slope_signal_ch1",
    "sig",
    "ch1",
    add_to_data_covariance=args.addSystToDataCovariance,
    groups=["slopes", "slopes_signal"],
    symmetrize="conservative",
)

writer.add_systematic(
    [h2_sig_syst1_up, h2_sig_syst1_dn],
    "slope_signal",
    "sig",
    "ch1",
    symmetrize="average",
    constrained=False,
    noi=True,
)

# add an asymmetric uncertainty (or symmetrize)
h2_sig_syst2_up = h2_sig.copy()
h2_sig_syst2_dn = h2_sig.copy()
h2_sig_syst2_up.values()[...] = h2_sig.values() * (1 + weights) ** 2
h2_sig_syst2_dn.values()[...] = h2_sig.values() * (1 - weights)

writer.add_systematic(
    [h2_sig_syst2_up, h2_sig_syst2_dn],
    "slope_2_signal_ch1",
    "sig",
    "ch1",
    add_to_data_covariance=args.addSystToDataCovariance,
    groups=["slopes", "slopes_signal"],
    symmetrize="quadratic" if args.symmetrizeAll else None,
)

directory = args.output
if directory == "":
    directory = "./"
filename = args.outname
if args.postfix:
    filename += f"_{args.postfix}"
writer.write(outfolder=directory, outfilename=filename)<|MERGE_RESOLUTION|>--- conflicted
+++ resolved
@@ -38,20 +38,17 @@
     help="probability density for systematic variations",
 )
 parser.add_argument(
-<<<<<<< HEAD
     "--addSystToDataCovariance",
     default=False,
     action="store_true",
     help="Add systematics to data covariance matrix, only works with '--systematicType normal'",
 )
-
-=======
+parser.add_argument(
     "--histType",
     choices=["hist", "boost", "root"],
     default="hist",
     help="Type of input histogram",
 )
->>>>>>> d59d4537
 args = parser.parse_args()
 
 # Make histograms using different interfaces
