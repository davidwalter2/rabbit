import h5py
import numpy as np
<<<<<<< HEAD
import wums.ioutils
=======

# from narf import ioutils
from wums import ioutils
>>>>>>> 9b624a99


def get_fitresult(fitresult_filename, result=None, meta=False):
    h5file = h5py.File(fitresult_filename, mode="r")
    key = "results"
    if result is not None:
        key = f"{key}_{result}"
    elif key not in h5file.keys():  # fallback in case only asimov was fit
        key = f"{key}_asimov"
<<<<<<< HEAD
    h5results = wums.ioutils.pickle_load_h5py(h5file[key])
    if meta:
        meta = wums.ioutils.pickle_load_h5py(h5file["meta"])
=======
    h5results = ioutils.pickle_load_h5py(h5file[key])
    if meta:
        meta = ioutils.pickle_load_h5py(h5file["meta"])
>>>>>>> 9b624a99
        return h5results, meta
    return h5results


def get_poi_names(fitresult):
    if "impacts" in fitresult.keys():
        h = fitresult["impacts"].get()
    elif "contour_scans" in fitresult.keys():
        h = fitresult["contour_scans"].get()

    return np.array(h.axes["parms"])


def get_syst_labels(fitresult):
    h = fitresult["parms"].get()
    return np.array(h.axes["parms"])


def read_impacts_poi(
    fitresult,
    poi,
    grouped=False,
    global_impacts=False,
    pulls=False,
    add_total=True,
    asym=False,
):
    # read impacts of a single POI

    if asym:
        h_impacts = fitresult["contour_scans"].get()[{"confidence_level": "1.0"}]
    else:
        impact_name = "impacts"
        if global_impacts:
            impact_name = f"global_{impact_name}"
        if grouped:
            impact_name += "_grouped"

        h_impacts = fitresult[impact_name].get()

    h_impacts = h_impacts[{"parms": poi}]

    impacts = h_impacts.values()
    labels = np.array(h_impacts.axes["impacts"])

    if add_total and poi not in labels:
        h_parms = fitresult["parms"].get()
        total = np.sqrt(h_parms[{"parms": poi}].variance)

        if add_total:
            impacts = np.append(impacts, total)
            labels = np.append(labels, "Total")

    if pulls:
        pulls_labels, pulls, constraints = get_pulls_and_constraints(
            fitresult, asym=asym
        )
        pulls_labels, pulls_prefit, constraints_prefit = get_pulls_and_constraints(
            fitresult, prefit=True
        )
        if len(pulls_labels) != len(labels):
            mask = [l in labels for l in pulls_labels]
            pulls = pulls[mask]
            pulls_prefit = pulls_prefit[mask]
            constraints = constraints[mask]
            constraints_prefit = constraints_prefit[mask]
        return pulls, pulls_prefit, constraints, constraints_prefit, impacts, labels

    return impacts, labels


def get_pulls_and_constraints(fitresult, prefit=False, asym=False):
    hist_name = "parms_prefit" if prefit else "parms"
    h_parms = fitresult[hist_name].get()
    labels = np.array(h_parms.axes["parms"])
    pulls = h_parms.values()

    if asym:
        h_intervals = fitresult["contour_scans"].get()
        intervals = h_intervals[{"confidence_level": "1.0"}].values()
        constraints = np.einsum("i j i -> i j", intervals)
    else:
        constraints = np.sqrt(h_parms.variances())

    return labels, pulls, constraints


def get_fitresult_data(fitresult):
    print(
        f"Prepare theory fit: load measured differential cross secction distribution and covariance matrix"
    )

    h_data = {
        c: fitresult["channels"][c]["hist_postfit_inclusive"]
        for c in fitresult["channels"]
    }
    h_cov = fitresult["hist_postfit_inclusive_cov"]

    return h_data, h_cov<|MERGE_RESOLUTION|>--- conflicted
+++ resolved
@@ -1,12 +1,6 @@
 import h5py
 import numpy as np
-<<<<<<< HEAD
-import wums.ioutils
-=======
-
-# from narf import ioutils
 from wums import ioutils
->>>>>>> 9b624a99
 
 
 def get_fitresult(fitresult_filename, result=None, meta=False):
@@ -16,15 +10,9 @@
         key = f"{key}_{result}"
     elif key not in h5file.keys():  # fallback in case only asimov was fit
         key = f"{key}_asimov"
-<<<<<<< HEAD
-    h5results = wums.ioutils.pickle_load_h5py(h5file[key])
-    if meta:
-        meta = wums.ioutils.pickle_load_h5py(h5file["meta"])
-=======
     h5results = ioutils.pickle_load_h5py(h5file[key])
     if meta:
         meta = ioutils.pickle_load_h5py(h5file["meta"])
->>>>>>> 9b624a99
         return h5results, meta
     return h5results
 
