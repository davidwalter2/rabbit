![Framework Logo](data/logo/logo.svg)

Perform complex profile binned maximum likelihood fits by exploiting state-of-the-art differential programming. 
Computations are based on the tensorflow 2 library and scipy minimizers with multithreading support on CPU (FIXME: and GPU).
Implemented approximations in the limit of large sample size to simplify intensive computations.

## Install

You can install combinetf2 via pip. It can be installed with the core functionality:
```bash
pip install combinetf2
```
Or with optional dependencies to use the plotting scripts
```bash
pip install combinetf2[plotting]
```


### Get the code

If you want to have more control or want to develop CombineTF2 you can check it our as (sub) module.

```bash
MY_GIT_USER=$(git config user.github)
git clone git@github.com:$MY_GIT_USER/combinetf2.git
cd combinetf2/
git remote add upstream git@github.com:WMass/combinetf2.git
```

Get updates from the central repository (and main branch)
```bash
git pull upstream main
git push origin main
```

It can be run within a comprehensive singularity (recommended) or in an environment set up by yourself. 
It makes use of the [wums](https://pypi.org/project/wums) package for storing hdf5 files in compressed format.

### In a python virtual environment
The simplest is to make a python virtual environment. It depends on the python version you are working with (tested with 3.9.18).
First, make a python version, e.g. in the combinetf2 base directory (On some machines you have to use `python3`):
```bash
python -m venv env
```
The activate it and install the necessary packages
```bash
source env/bin/activate
pip install wums[pickling,plotting] tensorflow numpy h5py hist scipy matplotlib mplhep seaborn pandas plotly kaleido
```
The packages `matplotlib`, `mplhep`, `seaborn`, `pandas`, `plotly`, and `kaleido` are only needed for the plotting scripts. 
In case you want to contribute to the development, please also install the linters `isort`, `flake8`, `autoflake`, `black`, and `pylint` used in the pre-commit hooks and the github CI
Deactivate the environment with `deactivate`.

### In singularity
The singularity includes a comprehensive set of packages. 
But the singularity is missing the `wums` package, you have to check it our as a submodule.
It also comes with custom optimized builds that for example enable numpy and scipy to be run with more than 64 threads (the limit in the standard build).
Activate the singularity image (to be done every time before running code). 
```bash
singularity run /cvmfs/unpacked.cern.ch/gitlab-registry.cern.ch/bendavid/cmswmassdocker/wmassdevrolling\:latest
```

### Run the code
Setting up environment variables and python path (to be done every time before running code).
```bash
source setup.sh
```

## Making the input tensor

An example can be found in ```tests/make_tensor.py -o test_tensor.hdf5```. 

### Systematic uncertainties
Systematic uncertainties are implemented by default using a log-normal probability density (with a multiplicative effect on the event yield).  Gaussian uncertainties with an additive effect on the event yield can also be used.  This is configured through the `systematic_type` parameter of the `TensorWriter`.

### Sparse tensor
By setting `sparse=True` in the `TensorWriter` constructor the tensor is stored in the sparse representation. 
This is useful when working with a sparse tensor, e.g. having many bins/processes/systematics where each bin/process/systematic only contributes to a small number of bins/processes/systematics. 
This is often the case in the standard profile likelihood unfolding. 

### Symmetrization
By default, systematic variations are asymmetric. 
However, defining only symmetric variations can be beneficial as a fully symmetric tensor has reduced memory consumption, simplifications in the likelihood function in the fit, and is usually numerically more stable. 
Different symmetrization options are supported:
 * "average": TBD
 * "conservative": TBD
 * "linear": TBD
 * "quadratic": TBD
If a systematic variation is added by providing a single histogram, the variation is mirrored. 

### Masked channels
Masked channels can be added that don't contribute to the likelihood but are evaluated as any other channel. 
This is done by defining `masked=True` in the `tensorwriter` `add_channel` function. 
(Pseudo) Data histograms for masked channels are not supported.
This is useful for example to compute unfolded (differential) cross sections and their uncertainties, including global impacts, taking into account all nuisance parameters that affect these channels.

## Run the fit

For example:
```bash
combinetf2_fit test_tensor.hdf5 -o results/fitresult.hdf5 -t 0 --doImpacts --globalImpacts --binByBinStat --saveHists --computeHistErrors
```

<<<<<<< HEAD
### Physics models
Physics models are used to perform transformation on the observables (the histogram bins in the (masked) channels). 
They are defined `combinetf2/physicsmodels.py` and can be called in `combinetf2_fit` with the `--PhysicsModel` or `-m` option e.g. ` -m project ch1 a -m project ch1 b`. 
The first argument is the physics model name followed by arguments passed into the physics model.
Custom physics models can be added to make the desired transformation. Available physics models are
 * "project": To project histograms to lower dimensions, respecting the covariance matrix across bins.
 * "normalize": To normalize histograms to their sum (and project them) e.g. to compute normalized differential cross sections.
 * "ratio": To compute the ratio between channels, processes, or histogram bins.
 * "normratio": To compute the ratio of normalized histograms.
=======
### Bin-by-bin statistical uncertainties
Bin-by-bin statistical uncertainties on the templates can be added at runtime using the `--binByBinStat` option.  The Barlow-Beeston lite method is used to add implicit nuisance parameters for each template bin.  By default this is implemented using a gamma distribution for the probability density, but Gaussian uncertainties can also be used with `--binByBinStatType normal`.
>>>>>>> 8707d31d

## Fit diagnostics

Nuisance parameter impacts:
```bash
combinetf2_print_impacts results/fitresult.hdf5
```

## Contributing to the code

We use pre-commit hooks and linters in the CI. Activate git pre-commit hooks (only need to do this once when checking out)
```
git config --local include.path ../.gitconfig
```
I case combineTF2 is included as a submodule, use instead:
```
git config --local include.path "$(git rev-parse --show-superproject-working-tree)/.gitconfig"
```<|MERGE_RESOLUTION|>--- conflicted
+++ resolved
@@ -101,7 +101,9 @@
 combinetf2_fit test_tensor.hdf5 -o results/fitresult.hdf5 -t 0 --doImpacts --globalImpacts --binByBinStat --saveHists --computeHistErrors
 ```
 
-<<<<<<< HEAD
+### Bin-by-bin statistical uncertainties
+Bin-by-bin statistical uncertainties on the templates can be added at runtime using the `--binByBinStat` option.  The Barlow-Beeston lite method is used to add implicit nuisance parameters for each template bin.  By default this is implemented using a gamma distribution for the probability density, but Gaussian uncertainties can also be used with `--binByBinStatType normal`.
+
 ### Physics models
 Physics models are used to perform transformation on the observables (the histogram bins in the (masked) channels). 
 They are defined `combinetf2/physicsmodels.py` and can be called in `combinetf2_fit` with the `--PhysicsModel` or `-m` option e.g. ` -m project ch1 a -m project ch1 b`. 
@@ -111,10 +113,6 @@
  * "normalize": To normalize histograms to their sum (and project them) e.g. to compute normalized differential cross sections.
  * "ratio": To compute the ratio between channels, processes, or histogram bins.
  * "normratio": To compute the ratio of normalized histograms.
-=======
-### Bin-by-bin statistical uncertainties
-Bin-by-bin statistical uncertainties on the templates can be added at runtime using the `--binByBinStat` option.  The Barlow-Beeston lite method is used to add implicit nuisance parameters for each template bin.  By default this is implemented using a gamma distribution for the probability density, but Gaussian uncertainties can also be used with `--binByBinStatType normal`.
->>>>>>> 8707d31d
 
 ## Fit diagnostics
 
