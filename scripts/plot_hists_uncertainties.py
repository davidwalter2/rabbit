--- conflicted
+++ resolved
@@ -275,11 +275,7 @@
             axes_names = axes_names[::-1]
             axes = axes[::-1]
 
-<<<<<<< HEAD
     xlabel = plot_tools.get_axis_label(config, axes_names, args.xlabel)
-=======
-    xlabel = get_axis_label(config, axes_names, args.xlabel)
->>>>>>> 88b7c3e2
 
     fig, ax1 = plot_tools.figure(
         h_impacts, xlabel, ylabel, args.ylim, automatic_scale=False, width_scale=1.2
@@ -310,14 +306,8 @@
             yerr=False,
             histtype="step",
             color=c,
-<<<<<<< HEAD
             label=translate_label.get(l,l),
             density=False,
-=======
-            label=translate_label.get(l, l),
-            density=False,
-            binwnorm=binwnorm,
->>>>>>> 88b7c3e2
             ax=ax1,
             zorder=1,
             flow="none",
@@ -327,12 +317,8 @@
         if len(axes) > 1:
             # unrolled ND histograms
             h_total = hh.unrolledHist(
-<<<<<<< HEAD
                 h_total, 
                 obs=[a.name for a in axes]
-=======
-                h_total, binwnorm=binwnorm, obs=[a.name for a in axes]
->>>>>>> 88b7c3e2
             )
         hep.histplot(
             h_total,
@@ -437,11 +423,7 @@
         hist_total = hh.divideHists(hist_total, hist_total, rel_unc=True)
         hist_total = hh.scaleHist(hist_total, 100)
 
-<<<<<<< HEAD
     hist_total.values()[...] = hist_total.variances()[...]**0.5
-=======
-    hist_total.values()[...] = hist_total.variances()[...] ** 0.5
->>>>>>> 88b7c3e2
 
     uncertainties = np.array(hist_impacts.axes["impacts"], dtype=str)
     if args.flterUncertainties is not None:
@@ -525,11 +507,7 @@
 
     logger = logging.setup_logger(__file__, args.verbose, args.noColorLogger)
 
-<<<<<<< HEAD
     config = plot_tools.load_config(args.config)
-=======
-    config = load_config(args.config)
->>>>>>> 88b7c3e2
 
     outdir = output_tools.make_plot_dir(args.outpath, eoscp=args.eoscp)
     varNames = args.varNames
