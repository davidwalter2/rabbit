import numpy as np
import hist
import h5py
import tensorflow as tf
import narf.combineutils
import argparse
import narf.ioutils
import os

import pdb


parser =  argparse.ArgumentParser()

parser.add_argument("filename", help="filename of the main hdf5 input")
parser.add_argument("-o","--output", default="fitresults.hdf5",  help="output file name")
parser.add_argument("-t","--toys", default=-1, type=int, help="run a given number of toys, 0 fits the data, and -1 fits the asimov toy (the default)")
parser.add_argument("--expectSignal", default=1., type=float, help="rate multiplier for signal expectation (used for fit starting values and for toys)")
parser.add_argument("--POIMode", default="mu", help="mode for POI's")
parser.add_argument("--allowNegativePOI", default=False, action='store_true', help="allow signal strengths to be negative (otherwise constrained to be non-negative)")
parser.add_argument("--POIDefault", default=1., type=float, help="mode for POI's")
parser.add_argument("--saveHists", default=False, action='store_true', help="save prefit and postfit histograms")
parser.add_argument("--computeHistErrors", default=False, action='store_true', help="propagate uncertainties to prefit and postfit histograms")
parser.add_argument("--computeVariations", default=False, action='store_true', help="save postfit histograms with each noi varied up to down")
parser.add_argument("--binByBinStat", default=False, action='store_true', help="add bin-by-bin statistical uncertainties on templates (adding sumW2 on variance)")
parser.add_argument("--externalPostfit", default=None, help="load posfit nuisance parameters and covariance from result of an external fit")
parser.add_argument("--pseudoData", default=None, type=str, help="run fit on pseudo data with the given name")
parser.add_argument("--normalize", default=False, action='store_true', help="Normalize prediction and systematic uncertainties to the overall event yield in data")
parser.add_argument("--project", nargs="+", action="append", default=[], help="add projection for the prefit and postfit histograms, specifying the channel name followed by the axis names, e.g. \"--project ch0 eta pt\".  This argument can be called multiple times")
<<<<<<< HEAD
parser.add_argument("--doImpacts", default=False, action='store_true', help="Compute impacts on POIs per nuisance parameter and per-nuisance parameter group")
parser.add_argument("--globalImpacts", default = False, action='store_true', help="compute impacts in terms of variations of global observables (as opposed to nuisance parameters directly)")
=======
parser.add_argument("--chisqFit", default=False, action='store_true',  help="Perform chi-square fit instead of likelihood fit")
parser.add_argument("--externalCovariance", default=False, action='store_true',  help="Using an external covariance matrix for the observations in the chi-square fit")
>>>>>>> 20910c4f

args = parser.parse_args()

indata = narf.combineutils.FitInputData(args.filename, args.pseudoData)
fitter = narf.combineutils.Fitter(indata, args)

if args.toys == -1:
    fitter.nobs.assign(fitter.expected_events(profile=False))

cov_prefit = fitter.prefit_covariance()

results = {}

results["projections"] = []
for projection in args.project:
    channel = projection[0]
    axes = projection[1:]

    results["projections"].append({"channel" : channel, "axes" : axes})

if args.saveHists:

    hist_data_obs, hist_nobs = fitter.observed_hists()
    results.update({"hist_data_obs" : hist_data_obs,
                    "hist_nobs" : hist_nobs,})

    for projection in results["projections"]:
        channel = projection["channel"]
        axes = projection["axes"]

        hist_data_obs = results["hist_data_obs"][channel].get().project(*axes)
        hist_nobs = results["hist_nobs"][channel].get().project(*axes)

        hist_data_obs = narf.ioutils.H5PickleProxy(hist_data_obs)
        hist_nobs = narf.ioutils.H5PickleProxy(hist_nobs)

        projection.update({"hist_data_obs" : hist_data_obs,
                    "hist_nobs" : hist_nobs,})

    hist_prefit_inclusive, chi2_prefit, ndf_prefit = fitter.expected_hists(cov_prefit, inclusive=True, profile=False, compute_variance=args.computeHistErrors, compute_chi2=True, name = "prefit_inclusive", label = "prefit expected number of events for all processes combined")

    hist_prefit = fitter.expected_hists(cov_prefit, inclusive=False, profile=False, compute_variance=args.computeHistErrors, name = "prefit", label = "prefit expected number of events")

    results.update({
        "hist_prefit_inclusive" : hist_prefit_inclusive,
        "hist_prefit" : hist_prefit,
        "ndf_prefit": ndf_prefit,
        "chi2_prefit": chi2_prefit,
    })

    for projection in results["projections"]:
        channel = projection["channel"]
        axes = projection["axes"]

        axes_str = "-".join(axes)

        hist_prefit_inclusive, chi2_prefit, ndf_prefit = fitter.expected_projection_hist(cov=cov_prefit, channel=channel, axes=axes, inclusive=True, profile=False, compute_variance=args.computeHistErrors, compute_chi2=True, name=f"prefit_inclusive_projection_{channel}_{axes_str}", label=f"prefit expected number of events for all processes combined, projection for channel {channel} and axes {axes_str}.")

        hist_prefit = fitter.expected_projection_hist(cov=cov_prefit, channel=channel, axes=axes, inclusive=False, profile=False, compute_variance=args.computeHistErrors, name=f"prefit_projection_{channel}_{axes_str}", label=f"prefit expected number of events, projection for channel {channel} and axes {axes_str}.")

        projection.update({
            "hist_prefit_inclusive" : hist_prefit_inclusive,
            "hist_prefit" : hist_prefit,
            "ndf_prefit": ndf_prefit,
            "chi2_prefit": chi2_prefit,
        })

    if args.computeVariations:
        cov_prefit_variations = fitter.prefit_covariance(unconstrained_err=1.)

        hist_prefit_variations = fitter.expected_hists(cov_prefit_variations, inclusive=True, profile=False, compute_variance=False, compute_variations=True, name = "prefit_inclusive_variations", label = "prefit expected number of events with variations of events for all processes combined")

        results["hist_prefit_variations"] = hist_prefit_variations

        for projection in results["projections"]:
            channel = projection["channel"]
            axes = projection["axes"]

            axes_str = "-".join(axes)

            hist_prefit_variations = fitter.expected_projection_hist(cov=cov_prefit_variations, channel=channel, axes=axes, inclusive=True, profile=False, compute_variance=False, compute_variations=True, name = f"prefit_inclusive_variations_projection_f{channel}_f{axes_str}", label = f"prefit expected number of events with variations of events for all processes combined, projection for channel {channel} and axes {axes_str}.")

            projection["hist_prefit_variations"] = hist_prefit_variations

        del cov_prefit_variations

dofit = args.toys >= 0 and args.externalPostfit is None

if dofit:
    fitter.minimize()

val, grad, hess = fitter.loss_val_grad_hess()

cov = tf.linalg.inv(hess)

if args.externalPostfit is not None:
    # load results from external fit and set postfit value and covariance elements for common parameters
    with h5py.File(args.externalPostfit, "r") as fext:
        parms_ext = fext["parms"][...]

        x_ext = fext["x"][...]
        cov_ext = fext["cov"][...]

    # FIXME do this without explicit loops and ideally in tensorflow directly

    xvals = fitter.x.numpy()
    covval = cov_prefit.numpy()

    parmmap = {}

    for iparm, parm in enumerate(fitter.parms):
        parmmap[parm] = iparm

    for iparm_ext, parmi_ext in enumerate(parms_ext):
        iparm = parmmap.get(parmi_ext)

        if iparm is None:
            continue

        xvals[iparm] = x_ext[iparm_ext]

        for jparm_ext, parmj_ext in enumerate(parms_ext):
            jparm = parmmap.get(parmj_ext)

            if jparm is None:
                continue

            covval[iparm, jparm] = cov_ext[iparm_ext, jparm_ext]

    fitter.x.assign(xvals)
    cov = tf.convert_to_tensor(covval)


postfit_profile = args.externalPostfit is None

nllvalfull = fitter.full_nll().numpy()
satnllvalfull, ndfsat = fitter.saturated_nll()

satnllvalfull = satnllvalfull.numpy()
ndfsat = ndfsat.numpy()

results.update({
    "nllvalfull" : nllvalfull,
    "satnllvalfull" : satnllvalfull,
    "ndfsat" : ndfsat,
    "postfit_profile" : postfit_profile,
})

if args.doImpacts:

    h_pulls, h_constraints = fitter.pulls_and_constraints(cov)
    results["pulls"] = h_pulls
    results["constraints"] = h_constraints

    h, h_grouped = fitter.impacts_systs(cov, hess)
    results["impacts"] = h
    results["impacts_grouped"] = h_grouped

    if args.globalImpacts:

        h, h_grouped = fitter.global_impacts_systs(cov)

        results["global_impacts"] = h
        results["global_impacts_grouped"] = h_grouped

if args.saveHists:

    hist_postfit_inclusive, chi2_postfit, ndf_postfit = fitter.expected_hists(cov, inclusive=True, profile=postfit_profile, compute_variance=args.computeHistErrors, compute_chi2=True, name = "postfit_inclusive", label = "postfit expected number of events for all processes combined")

    hist_postfit = fitter.expected_hists(cov, inclusive=False, profile=postfit_profile, compute_variance=args.computeHistErrors, name = "postfit", label = "postfit expected number of events")

    results.update({
        "hist_postfit_inclusive" : hist_postfit_inclusive,
        "hist_postfit" : hist_postfit,
        "ndf_postfit": ndf_postfit,
        "chi2_postfit": chi2_postfit,
    })

    for projection in results["projections"]:
        channel = projection["channel"]
        axes = projection["axes"]

        axes_str = "-".join(axes)

        hist_postfit_inclusive, chi2_postfit, ndf_postfit = fitter.expected_projection_hist(cov=cov, channel=channel, axes=axes, inclusive=True, profile=postfit_profile, compute_variance=args.computeHistErrors, compute_chi2=True, name=f"postfit_inclusive_projection_{channel}_{axes_str}", label=f"postfit expected number of events for all processes combined, projection for channel {channel} and axes {axes_str}.")

        hist_postfit = fitter.expected_projection_hist(cov=cov, channel=channel, axes=axes, inclusive=False, profile=postfit_profile, compute_variance=args.computeHistErrors, name=f"postfit_projection_{channel}_{axes_str}", label=f"postfit expected number of events, projection for channel {channel} and axes {axes_str}.")

        projection.update({
            "hist_postfit_inclusive" : hist_postfit_inclusive,
            "hist_postfit" : hist_postfit,
            "ndf_postfit": ndf_postfit,
            "chi2_postfit": chi2_postfit,
        })

    if args.computeVariations:
        hist_postfit_variations = fitter.expected_hists(cov, inclusive=True, profile=postfit_profile, profile_grad=False, compute_variance=False, compute_variations=True, name = "postfit_inclusive_variations", label = "postfit expected number of events with variations of events for all processes combined")

        results["hist_postfit_variations"] = hist_postfit_variations

        hist_postfit_variations_correlated = fitter.expected_hists(cov, inclusive=True, profile=postfit_profile, compute_variance=False, compute_variations=True, correlated_variations=True, name = "hist_postfit_variations_correlated", label = "postfit expected number of events with variations of events (including correlations) for all processes combined")

        results["hist_postfit_variations_correlated"] = hist_postfit_variations_correlated

        for projection in results["projections"]:
            channel = projection["channel"]
            axes = projection["axes"]

            axes_str = "-".join(axes)

            hist_postfit_variations = fitter.expected_projection_hist(cov=cov, channel=channel, axes=axes, inclusive=True, profile=postfit_profile, profile_grad=False, compute_variance=False, compute_variations=True, name = f"postfit_inclusive_variations_projection_f{channel}_f{axes_str}", label = f"postfit expected number of events with variations of events for all processes combined, projection for channel {channel} and axes {axes_str}.")

            projection["hist_postfit_variations"] = hist_postfit_variations

            hist_postfit_variations_correlated = fitter.expected_projection_hist(cov=cov, channel=channel, axes=axes, inclusive=True, profile=postfit_profile, compute_variance=False, compute_variations=True, correlated_variations=True, name = f"postfit_inclusive_variations_correlated_projection_f{channel}_f{axes_str}", label = f"postfit expected number of events with variations of events (including correlations) for all processes combined, projection for channel {channel} and axes {axes_str}.")

            projection["hist_postfit_variations_correlated"] = hist_postfit_variations_correlated

# pass meta data into output file
meta = {
    "meta_info" : narf.ioutils.make_meta_info_dict(args=args), 
    "meta_info_input": fitter.indata.metadata,
    "signals": fitter.indata.signals,
    "procs": fitter.indata.procs,
}

outfolder = os.path.dirname(args.output)
if outfolder:
    if not os.path.exists(outfolder):
        print(f"Creating output folder {outfolder}")
        os.makedirs(outfolder)
    
with h5py.File(args.output, "w") as fout:
    narf.ioutils.pickle_dump_h5py("results", results, fout)
    narf.ioutils.pickle_dump_h5py("meta", meta, fout)<|MERGE_RESOLUTION|>--- conflicted
+++ resolved
@@ -27,13 +27,10 @@
 parser.add_argument("--pseudoData", default=None, type=str, help="run fit on pseudo data with the given name")
 parser.add_argument("--normalize", default=False, action='store_true', help="Normalize prediction and systematic uncertainties to the overall event yield in data")
 parser.add_argument("--project", nargs="+", action="append", default=[], help="add projection for the prefit and postfit histograms, specifying the channel name followed by the axis names, e.g. \"--project ch0 eta pt\".  This argument can be called multiple times")
-<<<<<<< HEAD
 parser.add_argument("--doImpacts", default=False, action='store_true', help="Compute impacts on POIs per nuisance parameter and per-nuisance parameter group")
 parser.add_argument("--globalImpacts", default = False, action='store_true', help="compute impacts in terms of variations of global observables (as opposed to nuisance parameters directly)")
-=======
 parser.add_argument("--chisqFit", default=False, action='store_true',  help="Perform chi-square fit instead of likelihood fit")
 parser.add_argument("--externalCovariance", default=False, action='store_true',  help="Using an external covariance matrix for the observations in the chi-square fit")
->>>>>>> 20910c4f
 
 args = parser.parse_args()
 
