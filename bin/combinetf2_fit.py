#!/usr/bin/env python3

import argparse
import time

import h5py
import numpy as np

from combinetf2 import inputdata, io_tools, workspace
from combinetf2.physicsmodels import helpers as ph
from combinetf2.tfhelpers import edmval_cov

from wums import output_tools, logging  # isort: skip

logger = None


def make_parser():
    parser = argparse.ArgumentParser()
    parser.add_argument(
        "-v",
        "--verbose",
        type=int,
        default=3,
        choices=[0, 1, 2, 3, 4],
        help="Set verbosity level with logging, the larger the more verbose",
    )
    parser.add_argument(
        "--noColorLogger", action="store_true", help="Do not use logging with colors"
    )
    parser.add_argument(
        "--eager",
        action="store_true",
        default=False,
        help="Run tensorflow in eager mode (for debugging)",
    )
    parser.add_argument(
        "--backend",
        type=str,
        default="tf",
        choices=["tf", "jax"],
        help="Choose backend library for computations",
    )
    parser.add_argument(
        "--diagnostics",
        action="store_true",
        help="Calculate and print additional info for diagnostics (condition number, edm value)",
    )
    parser.add_argument("filename", help="filename of the main hdf5 input")
    parser.add_argument("-o", "--output", default="./", help="output directory")
    parser.add_argument("--outname", default="fitresults.hdf5", help="output file name")
    parser.add_argument(
        "--postfix",
        default=None,
        type=str,
        help="Postfix to append on output file name",
    )
    parser.add_argument(
        "--minimizerMethod",
        default="trust-krylov",
        type=str,
        choices=["trust-krylov", "trust-exact"],
        help="Mnimizer method used in scipy.optimize.minimize for the nominal fit minimization",
    )
    parser.add_argument(
        "-t",
        "--toys",
        default=[-1],
        type=int,
        nargs="+",
        help="run a given number of toys, 0 fits the data, and -1 fits the asimov toy (the default)",
    )
    parser.add_argument(
        "--toysSystRandomize",
        default="frequentist",
        choices=["frequentist", "bayesian", "none"],
        help="Type of randomization for systematic uncertainties (including binByBinStat if present).  Options are 'frequentist' which randomizes the contraint minima a.k.a global observables and 'bayesian' which randomizes the actual nuisance parameters used in the pseudodata generation",
    )
    parser.add_argument(
        "--toysDataRandomize",
        default="poisson",
        choices=["poisson", "normal", "none"],
        help="Type of randomization for pseudodata.  Options are 'poisson',  'normal', and 'none'",
    )
    parser.add_argument(
        "--toysDataMode",
        default="expected",
        choices=["expected", "observed"],
        help="central value for pseudodata used in the toys",
    )
    parser.add_argument(
        "--toysRandomizeParameters",
        default=False,
        action="store_true",
        help="randomize the parameter starting values for toys",
    )
    parser.add_argument(
        "--seed", default=123456789, type=int, help="random seed for toys"
    )
    parser.add_argument(
        "--expectSignal",
        default=1.0,
        type=float,
        help="rate multiplier for signal expectation (used for fit starting values and for toys)",
    )
    parser.add_argument("--POIMode", default="mu", help="mode for POI's")
    parser.add_argument(
        "--allowNegativePOI",
        default=False,
        action="store_true",
        help="allow signal strengths to be negative (otherwise constrained to be non-negative)",
    )
    parser.add_argument("--POIDefault", default=1.0, type=float, help="mode for POI's")
    parser.add_argument(
        "--contourScan",
        default=None,
        type=str,
        nargs="*",
        help="run likelihood contour scan on the specified variables, specify w/o argument for all parameters",
    )
    parser.add_argument(
        "--contourLevels",
        default=[
            1.0,
        ],
        type=float,
        nargs="+",
        help="Confidence level in standard deviations for contour scans (1 = 1 sigma = 68%)",
    )
    parser.add_argument(
        "--contourScan2D",
        default=None,
        type=str,
        nargs="+",
        action="append",
        help="run likelihood contour scan on the specified variable pairs",
    )
    parser.add_argument(
        "--scan",
        default=None,
        type=str,
        nargs="*",
        help="run likelihood scan on the specified variables, specify w/o argument for all parameters",
    )
    parser.add_argument(
        "--scan2D",
        default=None,
        type=str,
        nargs="+",
        action="append",
        help="run 2D likelihood scan on the specified variable pairs",
    )
    parser.add_argument(
        "--scanPoints",
        default=15,
        type=int,
        help="default number of points for likelihood scan",
    )
    parser.add_argument(
        "--scanRange",
        default=3.0,
        type=float,
        help="default scan range in terms of hessian uncertainty",
    )
    parser.add_argument(
        "--scanRangeUsePrefit",
        default=False,
        action="store_true",
        help="use prefit uncertainty to define scan range",
    )
    parser.add_argument(
        "--noHessian",
        default=False,
        action="store_true",
        help="Don't compute the hessian of parameters",
    )
    parser.add_argument(
        "--saveHists",
        default=False,
        action="store_true",
        help="save prefit and postfit histograms",
    )
    parser.add_argument(
        "--saveHistsPerProcess",
        default=False,
        action="store_true",
        help="save prefit and postfit histograms for each process",
    )
    parser.add_argument(
        "--computeHistErrors",
        default=False,
        action="store_true",
        help="propagate uncertainties to inclusive prefit and postfit histograms",
    )
    parser.add_argument(
        "--computeHistErrorsPerProcess",
        default=False,
        action="store_true",
        help="propagate uncertainties to prefit and postfit histograms for each process",
    )
    parser.add_argument(
        "--computeHistCov",
        default=False,
        action="store_true",
        help="propagate covariance of histogram bins (inclusive in processes)",
    )
    parser.add_argument(
        "--computeHistImpacts",
        default=False,
        action="store_true",
        help="propagate global impacts on histogram bins (inclusive in processes)",
    )
    parser.add_argument(
        "--computeVariations",
        default=False,
        action="store_true",
        help="save postfit histograms with each noi varied up to down",
    )
    parser.add_argument(
        "--noChi2",
        default=False,
        action="store_true",
        help="Do not compute chi2 on prefit/postfit histograms",
    )
    parser.add_argument(
        "--noBinByBinStat",
        default=False,
        action="store_true",
        help="Don't add bin-by-bin statistical uncertainties on templates (by default adding sumW2 on variance)",
    )
    parser.add_argument(
        "--binByBinStatType",
        default="automatic",
        choices=["automatic", "gamma", "normal"],
        help="probability density for bin-by-bin statistical uncertainties, ('automatic' is 'gamma' except for data covariance where it is 'normal')",
    )
    parser.add_argument(
        "--externalPostfit",
        default=None,
        type=str,
        help="load posfit nuisance parameters and covariance from result of an external fit.",
    )
    parser.add_argument(
        "--externalPostfitResult",
        default=None,
        type=str,
        help="Specify result from external postfit file",
    )
    parser.add_argument(
        "--pseudoData",
        default=None,
        type=str,
        help="run fit on pseudo data with the given name",
    )
    parser.add_argument(
        "-m",
        "--physicsModel",
        nargs="+",
        action="append",
        default=[],
        help="""
        add physics model to perform transformations on observables for the prefit and postfit histograms, 
        specifying the model defined in combinetf2/physicsmodels/ followed by arguments passed in the model __init__, 
        e.g. '-m Project ch0 eta pt' to get a 2D projection to eta-pt or '-m Project ch0' to get the total yield.  
        This argument can be called multiple times.
        Custom models can be specified with the full path to the custom model e.g. '-m custom_modesl.MyCustomModel'.
        """,
    )
    parser.add_argument(
        "--doImpacts",
        default=False,
        action="store_true",
        help="Compute impacts on POIs per nuisance parameter and per-nuisance parameter group",
    )
    parser.add_argument(
        "--globalImpacts",
        default=False,
        action="store_true",
        help="compute impacts in terms of variations of global observables (as opposed to nuisance parameters directly)",
    )
    parser.add_argument(
        "--chisqFit",
        default=False,
        action="store_true",
        help="Perform chi-square fit instead of likelihood fit",
    )
    parser.add_argument(
        "--externalCovariance",
        default=False,
        action="store_true",
        help="Using an external covariance matrix for the observations in the chi-square fit",
    )
    parser.add_argument(
        "--prefitUnconstrainedNuisanceUncertainty",
        default=0.0,
        type=float,
        help="Assumed prefit uncertainty for unconstrained nuisances",
    )
    parser.add_argument(
        "--unblind",
        type=str,
        default=[],
        nargs="*",
        help="Specify list of regex to unblind matching parameters of interest. E.g. use '^signal$' to unblind a parameter named signal or '.*' to unblind all.",
    )

    return parser.parse_args()


def save_observed_hists(args, models, fitter, ws):
    for model in models:
        if not model.has_data:
            continue

        print(f"Save data histogram for {model.key}")
        ws.add_observed_hists(
            model,
            fitter.indata.data_obs,
            fitter.nobs.value(),
            fitter.indata.data_cov_inv,
            fitter.data_cov_inv,
        )


def save_hists(args, models, fitter, ws, prefit=True, profile=False):

    for model in models:
        logger.info(f"Save inclusive histogram for {model.key}")

        if prefit and getattr(model, "skip_prefit", False):
            continue

        if not getattr(model, "skip_incusive", False):
            exp, aux = fitter.expected_events(
                model,
                inclusive=not getattr(model, "need_processes", False),
                compute_variance=args.computeHistErrors,
                compute_cov=args.computeHistCov,
                compute_chi2=not args.noChi2 and model.has_data,
                compute_global_impacts=args.computeHistImpacts and not prefit,
                profile=profile,
            )

            ws.add_expected_hists(
                model,
                exp,
                var=aux[0],
                cov=aux[1],
                impacts=aux[2],
                impacts_grouped=aux[3],
                prefit=prefit,
            )

            if aux[4] is not None:
                ws.add_chi2(aux[4], aux[5], prefit, model)

        if args.saveHistsPerProcess and not getattr(model, "skip_per_process", False):
            logger.info(f"Save processes histogram for {model.key}")

            exp, aux = fitter.expected_events(
                model,
                inclusive=False,
                compute_variance=args.computeHistErrorsPerProcess,
                profile=profile,
            )

            ws.add_expected_hists(
                model,
                exp,
                var=aux[0],
                process_axis=True,
                prefit=prefit,
            )

        if args.computeVariations:
            if prefit:
                cov_prefit = fitter.cov.numpy()
                fitter.cov.assign(fitter.prefit_covariance(unconstrained_err=1.0))

            exp, aux = fitter.expected_events(
                model,
                inclusive=getattr(model, "need_processes", True),
                compute_variance=False,
                compute_variations=True,
                profile=profile,
            )

            ws.add_expected_hists(
                model,
                exp,
                var=aux[0],
                variations=True,
                prefit=prefit,
            )

            if prefit:
                fitter.assign_cov(cov_prefit)


def fit(args, fitter, ws, dofit=True):

    edmval = None

    if args.externalPostfit is not None:
        # load results from external fit and set postfit value and covariance elements for common parameters
        with h5py.File(args.externalPostfit, "r") as fext:
            if "x" in fext.keys():
                # fitresult from combinetf
                x_ext = fext["x"][...]
                parms_ext = fext["parms"][...].astype(str)
                cov_ext = fext["cov"][...]
            else:
                # fitresult from combinetf2
                h5results_ext = io_tools.get_fitresult(fext, args.externalPostfitResult)
                h_parms_ext = h5results_ext["parms"].get()

                x_ext = h_parms_ext.values()
                parms_ext = np.array(h_parms_ext.axes["parms"])
                cov_ext = h5results_ext["cov"].get().values()

        xvals = fitter.x.numpy()
        covval = fitter.cov.numpy()
        parms = fitter.parms.astype(str)

        # Find common elements with their matching indices
        common_elements, idxs, idxs_ext = np.intersect1d(
            parms, parms_ext, assume_unique=True, return_indices=True
        )
        xvals[idxs] = x_ext[idxs_ext]
        covval[np.ix_(idxs, idxs)] = cov_ext[np.ix_(idxs_ext, idxs_ext)]

        fitter.x.assign(xvals)
        fitter.assign_cov(covval)
    else:
        if dofit:
            fitter.minimize()

        # compute the covariance matrix and estimated distance to minimum

        if not args.noHessian:

            val, grad, hess = fitter.loss_val_grad_hess()

            edmval, cov = edmval_cov(grad, hess)

            logger.info(f"edmval: {edmval}")

            fitter.cov.assign(cov)

            del cov

            if fitter.binByBinStat and fitter.diagnostics:
                # This is the estimated distance to minimum with respect to variations of
                # the implicit binByBinStat nuisances beta at fixed parameter values.
                # It should be near-zero by construction as long as the analytic profiling is
                # correct
                _, gradbeta, hessbeta = fitter.loss_val_grad_hess_beta()
                edmvalbeta, covbeta = edmval_cov(gradbeta, hessbeta)
                logger.info(f"edmvalbeta: {edmvalbeta}")

            if args.doImpacts:
                ws.add_impacts_hists(*fitter.impacts_parms(hess))

            del hess

            if args.globalImpacts:
                ws.add_global_impacts_hists(*fitter.global_impacts_parms())

    nllvalfull = fitter.full_nll().numpy()
    satnllvalfull, ndfsat = fitter.saturated_nll()

    satnllvalfull = satnllvalfull.numpy()
    ndfsat = ndfsat.numpy()

    ws.results.update(
        {
            "nllvalfull": nllvalfull,
            "edmval": edmval,
            "satnllvalfull": satnllvalfull,
            "ndfsat": ndfsat,
            "postfit_profile": args.externalPostfit is None,
        }
    )

    ws.add_parms_hist(
<<<<<<< HEAD
        *fitter.get_params(),
=======
        values=fitter.x,
        variances=tf.linalg.diag_part(fitter.cov) if not args.noHessian else None,
>>>>>>> 2237be23
        hist_name="parms",
    )

    if not args.noHessian:
        ws.add_cov_hist(fitter.cov)

    if args.scan is not None:
        parms = np.array(fitter.parms).astype(str) if len(args.scan) == 0 else args.scan

        for param in parms:
            x_scan, dnll_values = fitter.nll_scan(
                param, args.scanRange, args.scanPoints, args.scanRangeUsePrefit
            )
            ws.add_nll_scan_hist(
                param,
                x_scan,
                dnll_values,
            )

    if args.scan2D is not None:
        for param_tuple in args.scan2D:
            x_scan, yscan, nll_values = fitter.nll_scan2D(
                param_tuple, args.scanRange, args.scanPoints, args.scanRangeUsePrefit
            )
            ws.add_nll_scan2D_hist(param_tuple, x_scan, yscan, nll_values - nllvalfull)

    if args.contourScan is not None:
        # do likelihood contour scans
        nllvalreduced = fitter.reduced_nll().numpy()

        parms = (
            np.array(fitter.parms).astype(str)
            if len(args.contourScan) == 0
            else args.contourScan
        )

        contours = np.zeros((len(parms), len(args.contourLevels), 2, len(fitter.parms)))
        for i, param in enumerate(parms):
            for j, cl in enumerate(args.contourLevels):

                # find confidence interval
                contour = fitter.contour_scan(param, nllvalreduced, cl)
                contours[i, j, ...] = contour

        ws.add_contour_scan_hist(parms, contours, args.contourLevels)

    if args.contourScan2D is not None:
        raise NotImplementedError(
            "Likelihood contour scans in 2D are not yet implemented"
        )

        # do likelihood contour scans in 2D
        nllvalreduced = fitter.reduced_nll().numpy()

        contours = np.zeros(
            (len(args.contourScan2D), len(args.contourLevels), 2, args.scanPoints)
        )
        for i, param_tuple in enumerate(args.contourScan2D):
            for j, cl in enumerate(args.contourLevels):

                # find confidence interval
                contour = fitter.contour_scan2D(
                    param_tuple, nllvalreduced, cl, n_points=args.scanPoints
                )
                contours[i, j, ...] = contour

        ws.contour_scan2D_hist(args.contourScan2D, contours, args.contourLevels)


def main():
    start_time = time.time()
    args = make_parser()

<<<<<<< HEAD
=======
    if args.eager:
        tf.config.run_functions_eagerly(True)

    if args.noHessian and args.doImpacts:
        raise Exception('option "--noHessian" only works without "--doImpacts"')

>>>>>>> 2237be23
    global logger
    logger = logging.setup_logger(__file__, args.verbose, args.noColorLogger)

    if args.backend == "tf":
        from combinetf2.backend_tf import BackendTf as Backend
        from combinetf2.fitter_tf import FitterTf as Fitter
    elif args.backend == "jax":
        from combinetf2.backend_jax import BackendJax as Backend
        from combinetf2.fitter_jax import FitterJax as Fitter

    bn = Backend(args)

<<<<<<< HEAD
    indata = inputdata.FitInputData(bn, args.filename, args.pseudoData)
    ifitter = Fitter(bn, indata, args)

    # # physics models for observables and transformations
    # if len(args.physicsModel) == 0:
    #     # if no model is explicitly added, fall back to Basemodel
    #     args.physicsModel = [["Basemodel"]]
=======
    # physics models for observables and transformations
    if len(args.physicsModel) == 0 and args.saveHists:
        # if no model is explicitly added and --saveHists is specified, fall back to Basemodel
        args.physicsModel = [["Basemodel"]]
>>>>>>> 2237be23
    models = []
    for margs in args.physicsModel:
        model = ph.instance_from_class(margs[0], indata, *margs[1:])
        models.append(model)

    # pass meta data into output file
    meta = {
        "meta_info": output_tools.make_meta_info_dict(args=args),
        "meta_info_input": ifitter.indata.metadata,
        "signals": ifitter.indata.signals,
        "procs": ifitter.indata.procs,
        "nois": ifitter.parms[ifitter.npoi :][indata.noigroupidxs],
    }

    with workspace.Workspace(
        args.output,
        args.outname,
        postfix=args.postfix,
        fitter=ifitter,
    ) as ws:

        ws.write_meta(meta=meta)

        # make list of fits with -1: asimov; 0: fit to data; >=1: toy
        fits = np.concatenate(
            [
                np.array([x]) if x <= 0 else 1 + np.arange(x, dtype=int)
                for x in args.toys
            ]
        )

        init_time = time.time()
        prefit_time = []
        postfit_time = []
        fit_time = []
        for ifit in fits:
            ifitter.defaultassign()

            group = "results"
            if ifit == -1:
                group += "_asimov"
                ifitter.nobs.assign(ifitter.expected_yield())
            if ifit == 0:
                ifitter.nobs.assign(ifitter.indata.data_obs)

            elif ifit >= 1:
                group += f"_toy{ifit}"
                ifitter.toyassign(
                    syst_randomize=args.toysSystRandomize,
                    data_randomize=args.toysDataRandomize,
                    data_mode=args.toysDataMode,
                    randomize_parameters=args.toysRandomizeParameters,
                )

            ws.add_parms_hist(
                *ifitter.get_params(),
                hist_name="parms_prefit",
            )

            if args.saveHists:
                save_observed_hists(args, models, ifitter, ws)
                save_hists(args, models, ifitter, ws, prefit=True)
            prefit_time.append(time.time())

            ifitter.set_blinding_offsets(ifit == 0)
            fit(args, ifitter, ws, dofit=ifit >= 0)
            fit_time.append(time.time())

            if args.saveHists:
                save_hists(
                    args,
                    models,
                    ifitter,
                    ws,
                    prefit=False,
                    profile=args.externalPostfit is None,
                )

            ws.dump_and_flush(group)
            postfit_time.append(time.time())

    end_time = time.time()
    logger.info(f"{end_time - start_time:.2f} seconds total time")
    logger.debug(f"{init_time - start_time:.2f} seconds initialization time")
    for i, ifit in enumerate(fits):
        logger.debug(f"For fit {ifit}:")
        dt = init_time if i == 0 else fit_time[i - 1]
        t0 = prefit_time[i] - dt
        t1 = fit_time[i] - prefit_time[i]
        t2 = postfit_time[i] - fit_time[i]
        logger.debug(f"{t0:.2f} seconds for prefit")
        logger.debug(f"{t1:.2f} seconds for fit")
        logger.debug(f"{t2:.2f} seconds for postfit")


if __name__ == "__main__":
    main()<|MERGE_RESOLUTION|>--- conflicted
+++ resolved
@@ -483,12 +483,7 @@
     )
 
     ws.add_parms_hist(
-<<<<<<< HEAD
-        *fitter.get_params(),
-=======
-        values=fitter.x,
-        variances=tf.linalg.diag_part(fitter.cov) if not args.noHessian else None,
->>>>>>> 2237be23
+        *fitter.get_params(variances=not args.noHessian),
         hist_name="parms",
     )
 
@@ -562,15 +557,9 @@
     start_time = time.time()
     args = make_parser()
 
-<<<<<<< HEAD
-=======
-    if args.eager:
-        tf.config.run_functions_eagerly(True)
-
     if args.noHessian and args.doImpacts:
         raise Exception('option "--noHessian" only works without "--doImpacts"')
 
->>>>>>> 2237be23
     global logger
     logger = logging.setup_logger(__file__, args.verbose, args.noColorLogger)
 
@@ -583,20 +572,14 @@
 
     bn = Backend(args)
 
-<<<<<<< HEAD
     indata = inputdata.FitInputData(bn, args.filename, args.pseudoData)
     ifitter = Fitter(bn, indata, args)
 
-    # # physics models for observables and transformations
-    # if len(args.physicsModel) == 0:
-    #     # if no model is explicitly added, fall back to Basemodel
-    #     args.physicsModel = [["Basemodel"]]
-=======
     # physics models for observables and transformations
     if len(args.physicsModel) == 0 and args.saveHists:
         # if no model is explicitly added and --saveHists is specified, fall back to Basemodel
         args.physicsModel = [["Basemodel"]]
->>>>>>> 2237be23
+
     models = []
     for margs in args.physicsModel:
         model = ph.instance_from_class(margs[0], indata, *margs[1:])
