#!/usr/bin/env python3

import argparse
import inspect
import itertools
import os

import hist
import matplotlib.pyplot as plt
import mplhep as hep
import numpy as np
import pandas as pd
import scipy.stats
from matplotlib import colormaps
from matplotlib.lines import Line2D

import rabbit.io_tools

from wums import boostHistHelpers as hh  # isort: skip
from wums import logging, output_tools, plot_tools  # isort: skip


hep.style.use(hep.style.ROOT)

logger = None


def parseArgs():

    # choices for legend padding
    choices_padding = ["auto", "lower left", "lower right", "upper left", "upper right"]

    parser = argparse.ArgumentParser()
    parser.add_argument(
        "-v",
        "--verbose",
        type=int,
        default=3,
        choices=[0, 1, 2, 3, 4],
        help="Set verbosity level with logging, the larger the more verbose",
    )
    parser.add_argument(
        "--noColorLogger", action="store_true", help="Do not use logging with colors"
    )
    parser.add_argument(
        "-o",
        "--outpath",
        type=str,
        default=os.path.expanduser("./test"),
        help="Base path for output",
    )
    parser.add_argument(
        "--config",
        type=str,
        default=None,
        help="Path to config file for style formatting",
    )
    parser.add_argument(
        "--eoscp",
        action="store_true",
        help="Override use of xrdcp and use the mount instead",
    )
    parser.add_argument(
        "-p", "--postfix", type=str, help="Postfix for output file name"
    )
    parser.add_argument(
        "--lumi",
        type=float,
        default=None,
        help="Luminosity used in the fit, only for plot labeling",
    )
    parser.add_argument(
        "--noEnergy",
        action="store_true",
        help="Don't include the energy in the upper right corner of the plot",
    )
    parser.add_argument(
        "--title",
        default="Rabbit",
        type=str,
        help="Title to be printed in upper left",
    )
    parser.add_argument(
        "--subtitle",
        default="",
        type=str,
        help="Subtitle to be printed after title",
    )
    parser.add_argument("--titlePos", type=int, default=2, help="title position")
    parser.add_argument(
        "--legPos", type=str, default="upper right", help="Set legend position"
    )
    parser.add_argument(
        "--legSize",
        type=str,
        default="small",
        help="Legend text size (small: axis ticks size, large: axis label size, number)",
    )
    parser.add_argument(
        "--legCols", type=int, default=2, help="Number of columns in legend"
    )
    parser.add_argument(
        "--legPadding",
        type=str,
        default="auto",
        choices=choices_padding,
        help="Where to put empty entries in legend",
    )
    parser.add_argument(
        "--lowerLegPos",
        type=str,
        default="upper left",
        help="Set lower legend position",
    )
    parser.add_argument(
        "--lowerLegCols", type=int, default=2, help="Number of columns in lower legend"
    )
    parser.add_argument(
        "--lowerLegPadding",
        type=str,
        default="auto",
        choices=choices_padding,
        help="Where to put empty entries in lower legend",
    )
    parser.add_argument(
        "--noSciy",
        action="store_true",
        help="Don't allow scientific notation for y axis",
    )
    parser.add_argument(
        "--yscale",
        type=float,
        help="Scale the upper y axis by this factor (useful when auto scaling cuts off legend)",
    )
    parser.add_argument(
        "--ylim",
        type=float,
        nargs=2,
        help="Min and max values for y axis (if not specified, range set automatically)",
    )
    parser.add_argument("--xlim", type=float, nargs=2, help="min and max for x axis")
    parser.add_argument(
        "--rrange",
        type=float,
        nargs=2,
        default=[0.9, 1.1],
        help="y range for ratio plot",
    )
    parser.add_argument(
        "--scaleTextSize",
        type=float,
        default=1.0,
        help="Scale all text sizes by this number",
    )
    parser.add_argument(
        "--customFigureWidth",
        type=float,
        default=None,
        help="Use a custom figure width, otherwise chosen automatic",
    )
    parser.add_argument(
        "infile",
        type=str,
        help="hdf5 file from rabbit or root file from combinetf",
    )
    parser.add_argument(
        "--result",
        default=None,
        type=str,
        help="fitresults key in file (e.g. 'asimov'). Leave empty for data fit result.",
    )
    parser.add_argument(
        "--logy", action="store_true", help="Make the yscale logarithmic"
    )
    parser.add_argument(
        "--noLowerPanel",
        action="store_true",
        help="Don't plot the lower panel in the plot",
    )
    parser.add_argument(
        "--diff",
        action="store_true",
        help="Plot difference in lower panel instead of ratio",
    )
    parser.add_argument(
        "--dataHist",
        type=str,
        default="nobs",
        choices=["data_obs", "nobs"],
        help="Which data to plot ('data_obs': data histogram provided in input data; 'nobs': Plot (pseudo) data used in the fit)",
    )
    parser.add_argument("--noData", action="store_true", help="Don't plot the data")
    parser.add_argument(
        "--noUncertainty", action="store_true", help="Don't plot total uncertainty band"
    )
    parser.add_argument(
        "--normToData", action="store_true", help="Normalize MC to data"
    )
    parser.add_argument("--noStack", action="store_true", help="Don't stack processes")
    parser.add_argument("--density", action="store_true", help="Density")
    parser.add_argument(
        "--prefit", action="store_true", help="Make prefit plot, else postfit"
    )
    parser.add_argument(
        "-m",
        "--physicsModel",
        nargs="+",
        action="append",
        default=[],
        help="""
        Make plot of physics model prefit and postfit histograms. Loop over all by deault. 
        Can also specify the model name, followed by the arguments, e.g. "-m Project ch0 eta pt". 
        This argument can be called multiple times.
        """,
    )
    parser.add_argument(
        "--filterProcs",
        type=str,
        nargs="*",
        default=None,
        help="Only plot the filtered processes",
    )
    parser.add_argument(
        "--suppressProcsLabel",
        type=str,
        nargs="*",
        default=[],
        help="Don't show given processes in the legends",
    )
    parser.add_argument(
        "--channels",
        type=str,
        nargs="*",
        default=None,
        help="List of channels to be plotted, default is all",
    )
    parser.add_argument(
        "--selectionAxes",
        type=str,
        nargs="*",
        default=["charge", "passIso", "passMT", "cosThetaStarll", "qGen"],
        help="List of axes where for each bin a separate plot is created",
    )
    parser.add_argument(
        "--axlim",
        type=float,
        default=None,
        nargs="*",
        help="min and max for axes (2 values per axis)",
    )
    parser.add_argument(
        "--invertAxes",
        action="store_true",
        help="Invert the order of the axes when plotting",
    )
    parser.add_argument(
        "--chisq",
        type=str,
        default="automatic",
        choices=["automatic", "saturated", "linear", " ", "none", None],
        help="Type of chi2 to print on plot (saturated from fit likelihood. linear from observables, or none) 'automatic' means pick saturated for basemodel and otherwise linear",
    )
    parser.add_argument(
        "--dataName", type=str, default="Data", help="Data name for plot labeling"
    )
    parser.add_argument(
        "--predName",
        type=str,
        default="Pred.",
        help="Name for nominal prediction in plot labeling",
    )
    parser.add_argument(
        "--ratioToData",
        action="store_true",
        help="Make the ratio or diff w.r.t. prediction, (default is data)",
    )
    parser.add_argument(
        "--xlabel", type=str, default=None, help="x-axis label for plot labeling"
    )
    parser.add_argument(
        "--ylabel", type=str, default=None, help="y-axis label for plot labeling"
    )
    parser.add_argument(
        "--processGrouping", type=str, default=None, help="key for grouping processes"
    )
    parser.add_argument(
        "--binSeparationLines",
        type=float,
        default=None,
        nargs="*",
        help="Plot vertical lines for makro bin edges in unrolled plots, specify bin boundaries to plot lines, if empty plot for all",
    )
    parser.add_argument(
        "--noExtraText", action="store_true", help="Suppress extra text"
    )
    parser.add_argument(
        "--extraTextLoc",
        type=float,
        nargs="*",
        default=None,
        help="Location in (x,y) for additional text, aligned to upper left",
    )
    parser.add_argument(
        "--varFiles",
        type=str,
        nargs="*",
        default=[],
        help="Fitresult files with the variation hist",
    )
    parser.add_argument(
        "--varFilesFitTypes",
        type=str,
        nargs="*",
        default=["prefit"],
        choices=["prefit", "postfit"],
        help="Fit types for the fitresult files with the variation hist",
    )
    parser.add_argument(
        "--varMarkers",
        type=str,
        nargs="*",
        default=None,
        help="Use markers for variations, if provided plot variations using errorbar instead of step plots",
    )
    parser.add_argument(
        "--varNames",
        type=str,
        nargs="*",
        default=None,
        help="""
        Name of variation hist; for each varFile one varName has to be specified. 
        Additional varNames can be specified to add variations from the nominal input.
        """,
    )
    parser.add_argument(
        "--varLabels",
        type=str,
        nargs="*",
        default=None,
        help="Label(s) of variation hist for plotting",
    )
    parser.add_argument(
        "--varColors",
        type=str,
        nargs="*",
        default=None,
        help="Color(s) of variation hist for plotting",
    )
    parser.add_argument(
        "--varOneSided",
        type=int,
        nargs="*",
        default=[],
        help="Only plot one sided variation (1) or two default two-sided (0)",
    )
    parser.add_argument(
        "--showVariations",
        type=str,
        default="lower",
        choices=["upper", "lower", "both"],
        help="Plot the variations in the upper, lower panels, or both",
    )
    parser.add_argument(
        "--scaleVariation",
        nargs="*",
        type=float,
        default=[],
        help="Scale a variation by this factor",
    )
    parser.add_argument(
        "--subplotSizes",
        nargs=2,
        type=int,
        default=[4, 2],
        help="Relative sizes for upper and lower panels",
    )
    parser.add_argument(
        "--correlatedVariations", action="store_true", help="Use correlated variations"
    )
    parser.add_argument(
        "--unfoldedXsec", action="store_true", help="Plot unfolded cross sections"
    )
    parser.add_argument(
        "--noPrefit",
        action="store_true",
        help="Don't plot prefit distribution",
    )
    parser.add_argument(
        "--noBinWidthNorm",
        action="store_true",
        help="Do not normalize bin yields by bin width",
    )
    parser.add_argument(
        "--upperPanelUncertaintyBand",
        action="store_true",
        help="Plot an uncertainty band in the upper panel around the prediction",
    )
    parser.add_argument(
        "--uncertaintyLabel",
        type=str,
        default=None,
        help="Label for uncertainty shown in the (ratio) plot",
    )
    args = parser.parse_args()

    return args


def make_plot(
    h_data,
    h_inclusive,
    h_stack,
    axes,
    outdir,
    config,
    colors=None,
    labels=None,
    args=None,
    hup=None,
    hdown=None,
    h_data_stat=None,
    variation="",
    suffix="",
    chi2=None,
    meta=None,
    saturated_chi2=False,
    lumi=None,
    selection=None,
    fittype="postfit",
    varNames=None,
    varLabels=None,
    varColors=None,
    varMarkers=None,
    is_normalized=False,
    binwnorm=1.0,
    counts=True,
):
    ratio = not args.noLowerPanel and h_data is not None
    diff = not args.noLowerPanel and args.diff and h_data is not None
    data = not args.noData and h_data is not None

    axes_names = [a.name for a in axes]
    if len(axes_names) == 0:
        axes_names = ["yield"]
        return

    if args.density:
        ylabel = "Density"
    elif any(x.startswith("pt") or x.startswith("mll") for x in axes_names):
        # in case of variable bin width normalize to unit
        ylabel = (
            r"$Events\,/\,GeV$" if not args.unfoldedXsec else r"$d\sigma (pb\,/\,GeV)$"
        )
    else:
        ylabel = r"$Normalized\ units$" if is_normalized else r"$Events\,/\,unit$"
        if args.unfoldedXsec:
            ylabel = r"$d\sigma (pb)$"

    if args.ylabel is not None:
        ylabel = args.ylabel

    # compute event yield table before dividing by bin width
    yield_tables = {
        "stacked": pd.DataFrame(
            [
                (
                    k,
                    np.sum(h.project(*axes_names).values()),
                    np.sum(h.project(*axes_names).variances()) ** 0.5,
                )
                for k, h in zip(labels, h_stack)
            ],
            columns=["Process", "Yield", "Uncertainty"],
        ),
        "unstacked": pd.DataFrame(
            [
                (
                    k,
                    np.sum(h.project(*axes_names).values()),
                    np.sum(h.project(*axes_names).variances()) ** 0.5,
                )
                for k, h in zip(
                    [args.dataName, "Inclusive"],
                    [h_data, h_inclusive],
                )
                if h is not None
            ],
            columns=["Process", "Yield", "Uncertainty"],
        ),
    }

    histtype_data = "errorbar"
    if args.unfoldedXsec:
        histtype_mc = "errorbar"
    elif args.noStack:
        histtype_mc = "step"
    else:
        histtype_mc = "fill"

    if len(h_inclusive.axes) > 1:
        if args.invertAxes:
            logger.info("invert eta order")
            axes_names = axes_names[::-1]
            axes = axes[::-1]

        # make unrolled 1D histograms
        if (
            h_data is not None
            and binwnorm is not None
            and h_data.storage_type != hist.storage.Weight
        ):
            # need hist with variances to handle bin width normaliztion
            h_data_tmp = hist.Hist(
                *[a for a in h_data.axes], storage=hist.storage.Weight()
            )
            h_data_tmp.values()[...] = h_data.values()
            h_data_tmp.variances()[...] = h_data.values()
            h_data = h_data_tmp

        if h_data is not None:
            h_data = hh.unrolledHist(h_data, binwnorm=binwnorm, obs=axes_names)

        h_inclusive = hh.unrolledHist(h_inclusive, binwnorm=binwnorm, obs=axes_names)
        h_stack = [
            hh.unrolledHist(h, binwnorm=binwnorm, obs=axes_names) for h in h_stack
        ]
        if hup is not None:
            hup = [hh.unrolledHist(h, binwnorm=binwnorm, obs=axes_names) for h in hup]
        if hdown is not None:
            hdown = [
                hh.unrolledHist(h, binwnorm=binwnorm, obs=axes_names) for h in hdown
            ]
        if h_data_stat is not None:
            h_data_stat = hh.unrolledHist(
                h_data_stat, binwnorm=binwnorm, obs=axes_names
            )

    if args.normToData and h_data is not None:
        scale = h_data.values().sum() / h_inclusive.values().sum()
        h_stack = [hh.scaleHist(h, scale) for h in h_stack]
        h_inclusive = hh.scaleHist(h_inclusive, scale)

    xlabel = plot_tools.get_axis_label(config, axes_names, args.xlabel)

    if ratio or diff:
        if args.ratioToData:
            rlabel = r"Pred\ "
            if diff:
                rlabel += r"\,-\,"
            else:
                rlabel += r"\,/\,"

            rlabel = f"${rlabel} {args.dataName}$"
        elif args.noData:
            rlabel = ("Diff." if diff else "Ratio") + " to nominal"
        else:
            rlabel = args.dataName.replace(" ", r"\ ")
            if diff:
                rlabel += r"\,-\,"
            else:
                rlabel += r"\,/\,"

            rlabel = f"${rlabel} {args.predName}$"

        fig, ax1, ratio_axes = plot_tools.figureWithRatio(
            h_inclusive,
            xlabel,
            ylabel,
            args.ylim,
            rlabel,
            args.rrange,
            xlim=args.axlim,
            width_scale=(
                args.customFigureWidth
                if args.customFigureWidth is not None
                else 1.25 if len(axes_names) == 1 else 1
            ),
            automatic_scale=args.customFigureWidth is None,
            subplotsizes=args.subplotSizes,
            logy=args.logy,
        )
        ax2 = ratio_axes[-1]
    else:
        fig, ax1 = plot_tools.figure(
            h_inclusive, xlabel, ylabel, args.ylim, logy=args.logy
        )

    for (
        h,
        c,
        l,
    ) in zip(h_stack, colors, labels):
        # only for labels
        hep.histplot(
            h,
            xerr=False,
            yerr=False,
            histtype=histtype_mc,
            color=c,
            label=getattr(config, "process_labels", {}).get(l, l),
            density=args.density,
            binwnorm=binwnorm if not args.density else None,
            ax=ax1,
            zorder=1,
            flow="none",
        )

    if len(h_stack):
        hep.histplot(
            h_stack,
            xerr=False,
            yerr=False,
            histtype=histtype_mc,
            color=colors,
            stack=not args.noStack,
            density=args.density,
            binwnorm=binwnorm if not args.density else None,
            ax=ax1,
            zorder=1,
            flow="none",
        )

    if args.showVariations in ["upper", "both"]:
        linewidth = 2
        step_offset = 0
        for i, l in enumerate(varLabels):

            if (
                varMarkers is not None
                and len(varMarkers) > i
                and varMarkers[i] not in ["none", None]
            ):
                # plot errorbar if varMarkers are provided

                x = hup[i].axes.centers[0]
                x_diff = np.diff(hup[i].axes.edges[0])

                y_up = hup[i].values()
                y_dn = hdown[i].values()
                if binwnorm:
                    y_up = y_up / x_diff
                    y_dn = y_dn / x_diff

                y = (y_dn + y_up) / 2.0

                # plot markers slightly shifted
                step_size = 2 / (len(varMarkers) + 2)
                step = -1 + (i + 1.5) * step_size
                # make sure top make space to plot the data in the center
                if step == 0:
                    step_offset = step_size
                step += step_offset
                x = x + step * x_diff / 2

                ax1.errorbar(
                    x,
                    y,
                    color=varColors[i],
                    marker=varMarkers[i],
                    linestyle="none",
                    yerr=[y - y_dn, y_up - y],
                    label=l,
                )
                continue

            if hup is not None:
                hep.histplot(
                    hup[i],
                    histtype="step",
                    color=varColors,
                    linestyle="-",
                    yerr=False,
                    linewidth=linewidth,
                    label=varLabels,
                    binwnorm=binwnorm,
                    ax=ax1,
                    flow="none",
                )
            if (
                hdown is not None
                and hdown[i] is not None
                and len(args.varOneSided) == 0
            ):
                hep.histplot(
                    hdown[i],
                    histtype="step",
                    color=varColors,
                    linestyle="--",
                    yerr=False,
                    linewidth=linewidth,
                    binwnorm=binwnorm,
                    ax=ax1,
                    flow="none",
                )

    if data:
        hep.histplot(
            h_data,
            yerr=True if counts else h_data.variances() ** 0.5,
            histtype=histtype_data,
            color="black",
            label=args.dataName,
            binwnorm=binwnorm,
            ax=ax1,
            alpha=1.0,
            zorder=2,
            flow="none",
        )

        if h_data_stat is not None:
            var_stat = h_data_stat.values() ** 2
            h_data_stat = h_data.copy()
            h_data_stat.variances()[...] = var_stat

            hep.histplot(
                h_data_stat,
                yerr=True if counts else h_data_stat.variances() ** 0.5,
                histtype=histtype_data,
                color="black",
                binwnorm=binwnorm,
                capsize=2,
                ax=ax1,
                alpha=1.0,
                zorder=2,
                flow="none",
            )
    if (args.unfoldedXsec or len(h_stack) == 0) and not args.noPrefit:
        hep.histplot(
            h_inclusive,
            yerr=False,
            histtype="step",
            color="black",
            label="Prefit model" if args.unfoldedXsec else args.predName,
            binwnorm=binwnorm,
            ax=ax1,
            alpha=1.0,
            zorder=2,
            flow="none",
        )

    if args.ylim is None and binwnorm is None:
        max_y = np.max(h_inclusive.values() + h_inclusive.variances() ** 0.5)
        min_y = np.min(h_inclusive.values() - h_inclusive.variances() ** 0.5)

        if h_data is not None:
            max_y = max(max_y, np.max(h_data.values() + h_data.variances() ** 0.5))
            min_y = min(min_y, np.min(h_data.values() - h_data.variances() ** 0.5))

        range_y = max_y - min_y

        ax1.set_ylim(min_y - range_y * 0.1, max_y + range_y * 0.1)

    if len(axes_names) > 1 and args.binSeparationLines is not None:
        # plot dashed vertical lines to sepate makro bins

        s_range = lambda x, n=1: (
            int(x) if round(x, n) == float(int(round(x, n))) else round(x, n)
        )
        max_y = np.max(h_inclusive.values()[...])
        min_y = ax1.get_ylim()[0]

        range_y = max_y - min_y

        for i in range(1, axes[0].size + 1):
            if len(args.binSeparationLines) > 0 and not any(
                np.isclose(x, axes[0].edges[i]) for x in args.binSeparationLines
            ):
                continue

            x = axes[-1].size * i
            x_lo = axes[-1].size * (i - 1)

            if i < axes[0].size + 1:
                # don't plot last line since it's the axis line already
                ax1.plot([x, x], [min_y, max_y], linestyle="--", color="black")

            if len(args.binSeparationLines) == 0 or any(
                np.isclose(x, axes[0].edges[i - 1]) for x in args.binSeparationLines
            ):
                y = min_y + range_y * (
                    0.15 if np.min(h_inclusive.values()[x_lo:x]) > max_y * 0.3 else 0.8
                )
                lo = s_range(axes[0].edges[i - 1])
                hi = s_range(axes[0].edges[i])
                plot_tools.wrap_text(
                    [axes_names[0], f"${lo}-{hi}$"],
                    ax1,
                    x_lo,
                    y,
                    x,
                    text_size="small",
                    transform=ax1.transData,
                )

    if ratio or diff:
        extra_handles = []
        extra_labels = []
        if is_normalized:
            cutoff = 0.5 * np.stack((h_data.values(), h_inclusive.values())).min()
        else:
            cutoff = 0.01

        if args.ratioToData:
            h_num = h_inclusive
            h_den = h_data
        else:
            h_num = h_data
            h_den = h_inclusive

        if diff:
            h1 = hh.addHists(h_inclusive, h_den, scale2=-1)
            h2 = hh.addHists(h_data, h_den, scale2=-1)
            if h_data_stat is not None:
                h2_stat = hh.divideHists(
                    h_data_stat, h_den, cutoff=cutoff, rel_unc=True
                )
        else:
            h1 = hh.divideHists(
                h_inclusive,
                h_den,
                cutoff=1e-8,
                rel_unc=True,
                flow=False,
                by_ax_name=False,
            )
            h2 = hh.divideHists(h_data, h_den, cutoff=cutoff, rel_unc=True)
            if h_data_stat is not None:
                h2_stat = hh.divideHists(
                    h_data_stat, h_den, cutoff=cutoff, rel_unc=True
                )

        hep.histplot(
            h1,
            histtype="step",
            color="grey",
            alpha=0.5,
            yerr=False,
            ax=ax2,
            linewidth=2,
            flow="none",
        )

        if data:
            hep.histplot(
                h2,
                histtype="errorbar",
                color="black",
                yerr=True if counts else h2.variances() ** 0.5,
                linewidth=2,
                ax=ax2,
                zorder=2,
                flow="none",
            )
            if h_data_stat is not None:
                hep.histplot(
                    h2_stat,
                    histtype="errorbar",
                    color="black",
                    yerr=True if counts else h2.variances() ** 0.5,
                    linewidth=2,
                    capsize=2,
                    ax=ax2,
                    zorder=2,
                    flow="none",
                )

        # for uncertaity bands
        edges = h_den.axes[0].edges

        # need to divide by bin width
        binwidth = edges[1:] - edges[:-1] if binwnorm else 1.0
        if h_den.storage_type != hist.storage.Weight:
            raise ValueError(
                f"Did not find uncertainties in {fittype} hist. Make sure you run rabbit_fit with --computeHistErrors!"
            )

        if not args.noUncertainty:
            nom = h_inclusive.values() / binwidth
            std = np.sqrt(h_inclusive.variances()) / binwidth

            hatchstyle = None
            facecolor = "silver"
            # label_unc = "Pred. unc."
            default_unc_label = (
                "Normalized model unc." if is_normalized else f"{args.predName} unc."
            )
            label_unc = default_unc_label if not args.unfoldedXsec else "Prefit unc."
            if args.uncertaintyLabel:
                label_unc = args.uncertaintyLabel

            if diff:
                ax2.fill_between(
                    edges,
                    np.append((nom + std), ((nom + std))[-1]),
                    np.append((nom - std), ((nom - std))[-1]),
                    step="post",
                    facecolor=facecolor,
                    zorder=0,
                    hatch=hatchstyle,
                    edgecolor="k",
                    linewidth=0.0,
                    label=label_unc if not args.upperPanelUncertaintyBand else None,
                )
                if args.upperPanelUncertaintyBand:
                    ax1.fill_between(
                        edges,
                        np.append((nom + std), ((nom + std))[-1]),
                        np.append((nom - std), ((nom - std))[-1]),
                        step="post",
                        facecolor=facecolor,
                        zorder=0,
                        hatch=hatchstyle,
                        edgecolor="k",
                        linewidth=0.0,
                        label=label_unc,
                    )
            else:
                ax2.fill_between(
                    edges,
                    np.append((nom + std) / nom, ((nom + std) / nom)[-1]),
                    np.append((nom - std) / nom, ((nom - std) / nom)[-1]),
                    step="post",
                    facecolor=facecolor,
                    zorder=0,
                    hatch=hatchstyle,
                    edgecolor="k",
                    linewidth=0.0,
                    label=label_unc if not args.upperPanelUncertaintyBand else None,
                )
                if args.upperPanelUncertaintyBand:
                    ax1.fill_between(
                        edges,
                        np.append((nom + std), ((nom + std))[-1]),
                        np.append((nom - std), ((nom - std))[-1]),
                        step="post",
                        facecolor=facecolor,
                        zorder=0,
                        hatch=hatchstyle,
                        edgecolor="k",
                        linewidth=0.0,
                        label=label_unc,
                    )

        if (
            args.showVariations in ["lower", "both"]
            and hup is not None
            and any(h is not None for h in hup)
        ):
            linewidth = 2
            scaleVariation = [
                args.scaleVariation[i] if i < len(args.scaleVariation) else 1
                for i in range(len(varNames))
            ]
            varOneSided = [
                args.varOneSided[i] if i < len(args.varOneSided) else 0
                for i in range(len(varNames))
            ]

            step_offset = 0
            for i, (hu, hd) in enumerate(zip(hup, hdown)):

                if scaleVariation[i] != 1:
                    hdiff = hh.addHists(hu, h_den, scale2=-1)
                    hdiff = hh.scaleHist(hdiff, scaleVariation[i])
                    hu = hh.addHists(hdiff, h_den)

                    if not varOneSided[i]:
                        hdiff = hh.addHists(hd, h_den, scale2=-1)
                        hdiff = hh.scaleHist(hdiff, scaleVariation[i])
                        hd = hh.addHists(hdiff, h_den)

                if diff:
                    op = lambda h, hI=h_den: hh.addHists(h, hI, scale2=-1)
                else:
                    op = lambda h, hI=h_den: hh.divideHists(
                        h, hI, cutoff=cutoff, rel_unc=True
                    )

                if varOneSided[i]:
                    hvars = op(hu)
                    linestyles = "-"
                else:
                    hvars = [
                        op(hu),
                        op(hd),
                    ]
                    linestyles = ["-", "--"]

                if (
                    varMarkers is not None
                    and len(varMarkers) > i
                    and varMarkers[i] not in ["none", None]
                ):
                    # plot errorbar if varMarkers are provided
                    hvar = hvars[0].copy()
                    hvar.values()[...] = (hvars[0].values() + hvars[1].values()) / 2.0

                    # plot markers slightly shifted
                    step_size = 2 / (len(varMarkers) + 2)
                    step = -1 + (i + 1.5) * step_size
                    # make sure top make space to plot the data in the center
                    if step == 0:
                        step_offset = step_size
                    step += step_offset

                    x = hvar.axes.centers[0]
                    x_diff = np.diff(hvar.axes.edges[0])
                    x = x + step * x_diff / 2

                    ax2.errorbar(
                        x,
                        hvar.values(),
                        color=varColors[i],
                        marker=varMarkers[i],
                        linestyle="none",
                        yerr=[
                            abs(hvars[1].values() - hvar.values()),
                            abs(hvar.values() - hvars[0].values()),
                        ],
                        label=varLabels[i] if args.showVariations != "both" else None,
                        zorder=0,
                    )
                    continue

                hep.histplot(
                    hvars,
                    histtype="step",
                    color=varColors[i],
                    linestyle=linestyles,
                    yerr=False,
                    linewidth=linewidth,
                    label=(
                        varLabels[i]
                        if varOneSided[i] and args.showVariations != "both"
                        else None
                    ),
                    ax=ax2,
                    flow="none",
                )
                if not varOneSided[i] and args.showVariations != "both":
                    extra_handles.append(
                        Line2D([0], [0], color=varColors[i], linewidth=linewidth)
                    )
                    extra_labels.append(varLabels[i])

    scale = max(1, np.divide(*ax1.get_figure().get_size_inches()) * 0.3)

    text_pieces = []
    if not args.unfoldedXsec:
        if is_normalized:
            text_pieces.append(fittype.capitalize() + " (normalized)")
        else:
            text_pieces.append(fittype.capitalize())

    if selection is not None:
        text_pieces.extend(selection)

    if chi2[0] is not None and data and not args.noExtraText:
        p_val = int(np.round(scipy.stats.chi2.sf(chi2[0], chi2[1]) * 100))
        if saturated_chi2:
            chi2_name = r"$\mathit{\chi}_{\mathrm{sat.}}^2/\mathit{ndf}$"
        else:
            chi2_name = r"$\mathit{\chi}^2/\mathit{ndf}$"

        # chi2_text = [
        #     chi2_name,
        #     rf"$= {round(chi2[0],1)}/{chi2[1]}\ (\mathit{{p}}={p_val}\%)$",
        # ]
        chi2_text = [
            rf"{chi2_name} = ${np.round(chi2[0],1)}/{chi2[1]}$",
            rf"$(\mathit{{p}}={p_val}\%)$",
        ]

        if args.extraTextLoc is None or len(args.extraTextLoc) <= 2:
            text_pieces.extend(chi2_text)
        else:
            plot_tools.wrap_text(
                chi2_text,
                ax1,
                *args.extraTextLoc[2:],
                text_size=args.legSize,
                ha="left",
                va="top",
            )

    if ratio or diff:
        plot_tools.fix_axes(
            ax1, ax2, fig, yscale=args.yscale, noSci=args.noSciy, logy=args.logy
        )
    else:
        plot_tools.fix_axes(ax1, yscale=args.yscale, logy=args.logy)

    plot_tools.add_decor(
        ax1,
        args.title,
        args.subtitle,
        data=data or "Nonprompt" in labels,
        lumi=lumi,  # if args.dataName == "Data" and not args.noData else None,
        loc=args.titlePos,
        text_size=args.legSize,
        no_energy=args.noEnergy,
    )

    if len(h_stack) < 10:
        plot_tools.addLegend(
            ax1,
            ncols=args.legCols,
            loc=args.legPos,
            text_size=args.legSize,
            extra_text=text_pieces if not args.noExtraText else None,
            extra_text_loc=None if args.extraTextLoc is None else args.extraTextLoc[:2],
            padding_loc=args.legPadding,
        )

    if ratio or diff:
        plot_tools.addLegend(
            ax2,
            ncols=args.lowerLegCols,
            loc=args.lowerLegPos,
            text_size=args.legSize,
            extra_handles=extra_handles,
            extra_labels=extra_labels,
            custom_handlers=["stacked"],
            padding_loc=args.lowerLegPadding,
        )

    to_join = [fittype, args.postfix, *axes_names, suffix]
    outfile = "_".join(filter(lambda x: x, to_join))
    if is_normalized:
        outfile += "_normalized"
    if args.subtitle == "Preliminary":
        outfile += "_preliminary"

    plot_tools.save_pdf_and_png(outdir, outfile)

    analysis_meta_info = None
    if meta is not None:
        if "meta_info_input" in meta:
            analysis_meta_info = {
                "RabbitOutput": meta["meta_info"],
                "AnalysisOutput": meta["meta_info_input"]["meta_info"],
            }
        else:
            analysis_meta_info = {"AnalysisOutput": meta["meta_info"]}

    output_tools.write_index_and_log(
        outdir,
        outfile,
        analysis_meta_info={
            "Stacked processes": yield_tables["stacked"],
            "Unstacked processes": yield_tables["unstacked"],
            **analysis_meta_info,
        },
        args=args,
    )


def make_plots(
    result,
    outdir,
    config,
    procs=None,
    labels=None,
    colors=None,
    args=None,
    channel="",
    lumi=1,
    fittype="postit",
    varResults=None,
    varFilesFitTypes=None,
    varMarkers=None,
    varNames=None,
    varLabels=None,
    varColors=None,
    binwnorm=None,
    *opts,
    **kwopts,
):

    hist_data_stat = None

    if args.unfoldedXsec:
        hist_data = result[f"hist_{fittype}_inclusive"].get()
        name_impacts = f"hist_global_impacts_grouped_{fittype}_inclusive"
        if name_impacts in result.keys():
            hist_data_stat = result[name_impacts].get()[{"impacts": "stat"}]
        hist_inclusive = result[f"hist_prefit_inclusive"].get()
        hist_stack = []
    else:
        if f"hist_{args.dataHist}" in result.keys():
            hist_data = result[f"hist_{args.dataHist}"].get()
        else:
            hist_data = None

        hist_inclusive = result[f"hist_{fittype}_inclusive"].get()
        if f"hist_{fittype}" in result.keys():
            hist_stack = result[f"hist_{fittype}"].get()
            hist_stack = [hist_stack[{"processes": p}] for p in procs]
        else:
            hist_stack = []

    axes = [a for a in hist_inclusive.axes]

    if args.processGrouping is not None:
        hist_stack, labels, colors, procs = config.process_grouping(
            args.processGrouping, hist_stack, procs
        )

    labels = [
        l if p not in args.suppressProcsLabel else None for l, p in zip(labels, procs)
    ]

    if varNames is not None:
        # take the first variations from the varFiles, empty if no varFiles are provided
        if len(varFilesFitTypes) == 1:
            varFilesFitTypes = varFilesFitTypes * len(varResults)

        hists_down = []
        hists_up = []
        for r, t in zip(varResults, varFilesFitTypes):
<<<<<<< HEAD
            h = r[0][f"hist_{t}_inclusive"].get()
=======
            h = r[f"hist_{t}_inclusive"].get()
>>>>>>> 7ab36b90

            # varLumi = r[1].get("lumi", 1.0)
            # h = hh.scaleHist(h, lumi/varLumi)

            hist_up = h.copy()
            hist_up.values()[...] = (
                hist_up.values()[...] + hist_up.variances()[...] ** 0.5
            )
            hist_down = h.copy()
            hist_down.values()[...] = (
                hist_down.values()[...] - hist_down.variances()[...] ** 0.5
            )

            hists_down.append(hist_down)
            hists_up.append(hist_up)

        # take the next variations from the nominal input file
        if len(varNames) > len(varResults):
            # variations from the nominal input file
            hist_var = result[
                f"hist_{fittype}_inclusive_variations{'_correlated' if args.correlatedVariations else ''}"
            ].get()

            hists_down.extend(
                [
                    hist_var[{"downUpVar": 0, "vars": n}].project(
                        *[a.name for a in axes]
                    )
                    for n in varNames[len(varResults) :]
                ]
            )
            hists_up.extend(
                [
                    hist_var[{"downUpVar": 1, "vars": n}].project(
                        *[a.name for a in axes]
                    )
                    for n in varNames[len(varResults) :]
                ]
            )
    else:
        hists_down = None
        hists_up = None

    # make plots in slices (e.g. for charge plus an minus separately)
    selection_axes = [a for a in axes if a.name in args.selectionAxes]
    if len(selection_axes) > 0:
        selection_bins = [
            np.arange(a.size) for a in axes if a.name in args.selectionAxes
        ]
        other_axes = [a for a in axes if a not in selection_axes]

        ts = getattr(config, "translate_selection", {})

        for bins in itertools.product(*selection_bins):
            idxs = {a.name: i for a, i in zip(selection_axes, bins)}
            # next two dictionaries are built to print the bin values in the plot
            # if the axis name is not in the configuration dictionary, just use the bin index
            # (might print the two bin edges, but usually the bin index is enough)
            idxs_centers = {
                a.name: (
                    a.centers[i]
                    if isinstance(a, (hist.axis.Regular, hist.axis.Variable))
                    and a.name in ts
                    else a.edges[i] if a.name in ts else i
                )
                for a, i in zip(selection_axes, bins)
            }
            idxs_edges = {
                a.name: (
                    (a.edges[i], a.edges[i + 1])
                    if isinstance(a, (hist.axis.Regular, hist.axis.Variable))
                    else a.edges[i]
                )
                for a, i in zip(selection_axes, bins)
            }

            h_inclusive = hist_inclusive[idxs]
            h_stack = [h[idxs] for h in hist_stack]

            if hist_data is not None:
                h_data = hist_data[idxs]
            else:
                h_data = None

            if hist_data_stat is not None:
                h_data_stat = hist_data_stat[idxs]
            else:
                h_data_stat = None

            if hists_up is not None:
                hup = [
                    (
                        h[{k.replace("Sig", ""): v for k, v in idxs.items()}]
                        if h is not None
                        else None
                    )
                    for h in hists_up
                ]
            else:
                hup = None

            if hists_down is not None:
                hdown = [h[idxs] if h is not None else None for h in hists_down]
            else:
                hdown = None

            selection = []
            for a in selection_axes:
                n = a.name
                if n in ts:
                    sel = ts.get(n, lambda x: f"{n}={x}")
                else:
                    sel = lambda x: f"{n} bin = {int(x)}"

                nparams = len(inspect.signature(sel).parameters)

                if nparams == 2:
                    selection.append(sel(*idxs_edges[n]))
                elif nparams == 1:
                    selection.append(sel(idxs_centers[n]))

            suffix = f"{channel}_" + "_".join(
                [
                    f"{a}_{str(i).replace('.','p').replace('-','m')}"
                    for a, i in idxs.items()
                ]
            )
            logger.info(
                f"Make plot for axes {[a.name for a in other_axes]}, in bins {idxs}"
            )
            make_plot(
                h_data,
                h_inclusive,
                h_stack,
                other_axes,
                outdir,
                config,
                labels=labels,
                colors=colors,
                args=args,
                suffix=suffix,
                hup=hup,
                hdown=hdown,
                h_data_stat=h_data_stat,
                selection=selection,
                lumi=lumi,
                fittype=fittype,
                varNames=varNames,
                varLabels=varLabels,
                varColors=varColors,
                varMarkers=varMarkers,
                binwnorm=binwnorm,
                *opts,
                **kwopts,
            )
    else:
        make_plot(
            hist_data,
            hist_inclusive,
            hist_stack,
            axes,
            outdir,
            config,
            labels=labels,
            colors=colors,
            args=args,
            suffix=channel,
            hup=hists_up,
            hdown=hists_down,
            h_data_stat=hist_data_stat,
            lumi=lumi,
            fittype=fittype,
            varNames=varNames,
            varLabels=varLabels,
            varColors=varColors,
            varMarkers=varMarkers,
            binwnorm=binwnorm,
            *opts,
            **kwopts,
        )


def get_chi2(result, no_chi2=True, fittype="postfit"):
    chi2_key = f"chi2_prefit" if fittype == "prefit" else "chi2"
    ndf_key = f"ndf_prefit" if fittype == "prefit" else "ndf"
    if not no_chi2 and fittype == "postfit" and result.get("postfit_profile", False):
        # use saturated likelihood test if relevant
        chi2 = 2.0 * result["nllvalreduced"]
        ndf = result["ndfsat"]
        return chi2, ndf, True
    elif not no_chi2 and chi2_key in result:
        return result[chi2_key], result[ndf_key], False
    else:
        return None, None, False


def main():
    args = parseArgs()
    global logger
    logger = logging.setup_logger(__file__, args.verbose, args.noColorLogger)

    config = plot_tools.load_config(args.config)

    varFiles = args.varFiles
    varNames = args.varNames
    varLabels = args.varLabels
    varColors = args.varColors
    if varNames is not None:
        if varLabels is None:
            syst_labels = getattr(config, "systematics_labels", {})
            varLabels = [syst_labels.get(x, x) for x in varNames]
        elif len(varLabels) != len(varNames):
            raise ValueError(
                "Must specify the same number of args for --varNames, and --varLabels"
                f" found varNames={len(varNames)} and varLabels={len(varLabels)}"
            )
        if varColors is None:
            varColors = [
                colormaps["tab10" if len(varNames) < 10 else "tab20"](i)
                for i in range(len(varNames))
            ]

    fittype = "prefit" if args.prefit else "postfit"

    # load .hdf5 file first, must exist in combinetf and rabbit
    fitresult, meta = rabbit.io_tools.get_fitresult(args.infile, args.result, meta=True)

    varFitresults = [
<<<<<<< HEAD
        rabbit.io_tools.get_fitresult(f, args.result, meta=True) for f in varFiles
=======
        rabbit.io_tools.get_fitresult(f, args.result, meta=False) for f in varFiles
>>>>>>> 7ab36b90
    ]

    plt.rcParams["font.size"] = plt.rcParams["font.size"] * args.scaleTextSize

    channel_info = meta["meta_info_input"]["channel_info"]

    procs = meta["procs"].astype(str)[::-1]
    if args.filterProcs is not None:
        procs = [p for p in procs if p in args.filterProcs]

    if hasattr(config, "get_labels_colors_procs_sorted"):
        labels, colors, procs = config.get_labels_colors_procs_sorted(procs)
    else:
        labels = procs[:]
        cmap = plt.get_cmap("tab10")
        proc_colors = getattr(config, "process_colors", {})
        colors = [proc_colors.get(p, cmap(i % cmap.N)) for i, p in enumerate(procs)]

    outdir = output_tools.make_plot_dir(args.outpath, eoscp=args.eoscp)

    opts = dict(
        args=args,
        procs=procs,
        labels=labels,
        colors=colors,
        meta=meta,
        fittype=fittype,
        varNames=varNames,
        varLabels=varLabels,
        varColors=varColors,
        varMarkers=args.varMarkers,
    )

    results = fitresult["physics_models"]
    for margs in args.physicsModel:
        if margs == []:
            instance_keys = results.keys()
        else:
            model_key = " ".join(margs)
            instance_keys = [k for k in results.keys() if k.startswith(model_key)]
            if len(instance_keys) == 0:
                raise ValueError(
                    f"No model found under {model_key}. Available models: {results.keys()}."
                )

        for instance_key in instance_keys:

            is_normalized = any(
                instance_key.startswith(x) for x in ["Normalize", "Normratio"]
            )

            instance = results[instance_key]

            chi2, ndf, saturated_chi2 = get_chi2(
                (
                    fitresult
                    if fittype == "postfit"
                    and (
                        (instance_key == "Basemodel" and args.chisq != "linear")
                        or args.chisq == "saturated"
                    )
                    else instance
                ),
                args.chisq in [" ", "none", None],
                fittype,
            )

            for channel, result in instance["channels"].items():
                if args.channels is not None and channel not in args.channels:
                    continue
                logger.info(f"Make plot for {instance_key} in channel {channel}")

                if instance_key == "CompositeModel":
                    info = channel_info.get(" ".join(channel.split(" ")[-1:]), {})
                else:
                    info = channel_info.get(channel, {})

                suffix = f"{channel}_{instance_key}"
                for sign, rpl in [
                    (" ", "_"),
                    (".", "p"),
                    ("-", "m"),
                    (":", ""),
                    (",", ""),
                    ("slice(None)", ""),
                    ("(", ""),
                    (")", ""),
                    (":", ""),
                ]:
                    suffix = suffix.replace(sign, rpl)

                counts = not args.unfoldedXsec  # if histograms represent counts or not
                binwnorm = (
                    1.0
                    if any(
                        instance_key.startswith(x)
                        for x in [
                            "Basemodel",
                            "Project",
                            "Select",
                            "Norm",
                            "CompositeModel",
                        ]
                    )
                    and not args.noBinWidthNorm
                    else None
                )

                opts["counts"] = counts

                varResults = [
<<<<<<< HEAD
                    (
                        r["physics_models"][instance_key.replace("_masked", "")][
                            "channels"
                        ][channel.replace("_masked", "")],
                        m["meta_info_input"]["channel_info"][
                            channel.replace("_masked", "")
                        ],
                    )
                    for r, m in varFitresults
                ]
=======
                    r["physics_models"][instance_key.replace("_masked", "")][
                        "channels"
                    ][channel.replace("_masked", "")]
                    for r in varFitresults
                ]

                if args.lumi is None:
                    # try to automatically find lumi
                    lumi = set(
                        [c["lumi"] for c in channel_info.values() if "lumi" in c.keys()]
                    )
                    lumi = [l for l in lumi]
                    if len(lumi) == 1:
                        lumi = lumi[0]
                    elif len(lumi) == 0:
                        lumi = None
                    else:
                        lumi = list(lumi)
                else:
                    lumi = args.lumi
>>>>>>> 7ab36b90

                make_plots(
                    result,
                    outdir,
                    config,
                    channel=suffix,
                    chi2=[chi2, ndf],
                    saturated_chi2=saturated_chi2,
<<<<<<< HEAD
                    lumi=channel_info[channel.replace("_masked", "")].get("lumi", None),
=======
                    lumi=lumi,
>>>>>>> 7ab36b90
                    is_normalized=is_normalized,
                    binwnorm=binwnorm,
                    varResults=varResults,
                    varFilesFitTypes=args.varFilesFitTypes,
                    **opts,
                )

    if output_tools.is_eosuser_path(args.outpath) and args.eoscp:
        output_tools.copy_to_eos(outdir, args.outpath)


if __name__ == "__main__":
    main()<|MERGE_RESOLUTION|>--- conflicted
+++ resolved
@@ -1218,11 +1218,7 @@
         hists_down = []
         hists_up = []
         for r, t in zip(varResults, varFilesFitTypes):
-<<<<<<< HEAD
-            h = r[0][f"hist_{t}_inclusive"].get()
-=======
             h = r[f"hist_{t}_inclusive"].get()
->>>>>>> 7ab36b90
 
             # varLumi = r[1].get("lumi", 1.0)
             # h = hh.scaleHist(h, lumi/varLumi)
@@ -1451,11 +1447,7 @@
     fitresult, meta = rabbit.io_tools.get_fitresult(args.infile, args.result, meta=True)
 
     varFitresults = [
-<<<<<<< HEAD
-        rabbit.io_tools.get_fitresult(f, args.result, meta=True) for f in varFiles
-=======
         rabbit.io_tools.get_fitresult(f, args.result, meta=False) for f in varFiles
->>>>>>> 7ab36b90
     ]
 
     plt.rcParams["font.size"] = plt.rcParams["font.size"] * args.scaleTextSize
@@ -1567,18 +1559,6 @@
                 opts["counts"] = counts
 
                 varResults = [
-<<<<<<< HEAD
-                    (
-                        r["physics_models"][instance_key.replace("_masked", "")][
-                            "channels"
-                        ][channel.replace("_masked", "")],
-                        m["meta_info_input"]["channel_info"][
-                            channel.replace("_masked", "")
-                        ],
-                    )
-                    for r, m in varFitresults
-                ]
-=======
                     r["physics_models"][instance_key.replace("_masked", "")][
                         "channels"
                     ][channel.replace("_masked", "")]
@@ -1599,7 +1579,6 @@
                         lumi = list(lumi)
                 else:
                     lumi = args.lumi
->>>>>>> 7ab36b90
 
                 make_plots(
                     result,
@@ -1608,11 +1587,7 @@
                     channel=suffix,
                     chi2=[chi2, ndf],
                     saturated_chi2=saturated_chi2,
-<<<<<<< HEAD
-                    lumi=channel_info[channel.replace("_masked", "")].get("lumi", None),
-=======
                     lumi=lumi,
->>>>>>> 7ab36b90
                     is_normalized=is_normalized,
                     binwnorm=binwnorm,
                     varResults=varResults,
