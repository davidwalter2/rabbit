#!/usr/bin/env python3

import tensorflow as tf

tf.config.experimental.enable_op_determinism()

import argparse
import time

import h5py
import numpy as np
import scipy

from rabbit import fitter, inputdata, io_tools, workspace
from rabbit.physicsmodels import helpers as ph
from rabbit.physicsmodels import physicsmodel as pm
from rabbit.tfhelpers import edmval_cov

from wums import output_tools, logging  # isort: skip

logger = None


class OptionalListAction(argparse.Action):
    def __call__(self, parser, namespace, values, option_string=None):
        if len(values) == 0:
            setattr(namespace, self.dest, [".*"])
        else:
            setattr(namespace, self.dest, values)


def make_parser():
    parser = argparse.ArgumentParser()
    parser.add_argument(
        "-v",
        "--verbose",
        type=int,
        default=3,
        choices=[0, 1, 2, 3, 4],
        help="Set verbosity level with logging, the larger the more verbose",
    )
    parser.add_argument(
        "--noColorLogger", action="store_true", help="Do not use logging with colors"
    )
    parser.add_argument(
        "--eager",
        action="store_true",
        default=False,
        help="Run tensorflow in eager mode (for debugging)",
    )
    parser.add_argument(
        "--diagnostics",
        action="store_true",
        help="Calculate and print additional info for diagnostics (condition number, edm value)",
    )
    parser.add_argument(
        "--fullNll",
        action="store_true",
        help="Calculate and store full value of -log(L)",
    )
    parser.add_argument("filename", help="filename of the main hdf5 input")
    parser.add_argument("-o", "--output", default="./", help="output directory")
    parser.add_argument("--outname", default="fitresults.hdf5", help="output file name")
    parser.add_argument(
        "--postfix",
        default=None,
        type=str,
        help="Postfix to append on output file name",
    )
    parser.add_argument(
        "--minimizerMethod",
        default="trust-krylov",
        type=str,
        choices=["trust-krylov", "trust-exact"],
        help="Mnimizer method used in scipy.optimize.minimize for the nominal fit minimization",
    )
    parser.add_argument(
        "-t",
        "--toys",
        default=[-1],
        type=int,
        nargs="+",
        help="run a given number of toys, 0 fits the data, and -1 fits the asimov toy (the default)",
    )
    parser.add_argument(
        "--toysSystRandomize",
        default="frequentist",
        choices=["frequentist", "bayesian", "none"],
        help="""
        Type of randomization for systematic uncertainties (including binByBinStat if present).  
        Options are 'frequentist' which randomizes the contraint minima a.k.a global observables 
        and 'bayesian' which randomizes the actual nuisance parameters used in the pseudodata generation
        """,
    )
    parser.add_argument(
        "--toysDataRandomize",
        default="poisson",
        choices=["poisson", "normal", "none"],
        help="Type of randomization for pseudodata.  Options are 'poisson',  'normal', and 'none'",
    )
    parser.add_argument(
        "--toysDataMode",
        default="expected",
        choices=["expected", "observed"],
        help="central value for pseudodata used in the toys",
    )
    parser.add_argument(
        "--toysRandomizeParameters",
        default=False,
        action="store_true",
        help="randomize the parameter starting values for toys",
    )
    parser.add_argument(
        "--seed", default=123456789, type=int, help="random seed for toys"
    )
    parser.add_argument(
        "--expectSignal",
        default=None,
        nargs=2,
        action="append",
        help="Sepcify tuple with signal name and rate multiplier for signal expectation (used for fit starting values and for toys). E.g. '--expectSignal BSM 0.0 --expectSignal SM 1.0'",
    )
    parser.add_argument("--POIMode", default="mu", help="mode for POI's")
    parser.add_argument(
        "--allowNegativePOI",
        default=False,
        action="store_true",
        help="allow signal strengths to be negative (otherwise constrained to be non-negative)",
    )
    parser.add_argument(
        "--asymptoticLimits",
        nargs="+",
        default=[],
        type=str,
        help="Compute asymptotic upper limit based on CLs at specified parameters",
    )
    parser.add_argument(
        "--cls",
        nargs="+",
        default=[0.05],
        type=float,
        help="Confidence level for asymptotic upper limit, multiple are possible",
    )
    parser.add_argument(
        "--contourScan",
        default=None,
        type=str,
        nargs="*",
        help="run likelihood contour scan on the specified variables, specify w/o argument for all parameters",
    )
    parser.add_argument(
        "--contourLevels",
        default=[1.0, 2.0],
        type=float,
        nargs="+",
        help="Confidence level in standard deviations for contour scans (1 = 1 sigma = 68%%)",
    )
    parser.add_argument(
        "--contourScan2D",
        default=None,
        type=str,
        nargs="+",
        action="append",
        help="run likelihood contour scan on the specified variable pairs",
    )
    parser.add_argument(
        "--scan",
        default=None,
        type=str,
        nargs="*",
        help="run likelihood scan on the specified variables, specify w/o argument for all parameters",
    )
    parser.add_argument(
        "--scan2D",
        default=None,
        type=str,
        nargs="+",
        action="append",
        help="run 2D likelihood scan on the specified variable pairs",
    )
    parser.add_argument(
        "--scanPoints",
        default=15,
        type=int,
        help="default number of points for likelihood scan",
    )
    parser.add_argument(
        "--scanRange",
        default=3.0,
        type=float,
        help="default scan range in terms of hessian uncertainty",
    )
    parser.add_argument(
        "--scanRangeUsePrefit",
        default=False,
        action="store_true",
        help="use prefit uncertainty to define scan range",
    )
    parser.add_argument(
        "--prefitOnly",
        default=False,
        action="store_true",
        help="Only compute prefit outputs",
    )
    parser.add_argument(
        "--noHessian",
        default=False,
        action="store_true",
        help="Don't compute the hessian of parameters",
    )
    parser.add_argument(
        "--saveHists",
        default=False,
        action="store_true",
        help="save prefit and postfit histograms",
    )
    parser.add_argument(
        "--saveHistsPerProcess",
        default=False,
        action="store_true",
        help="save prefit and postfit histograms for each process",
    )
    parser.add_argument(
        "--computeHistErrors",
        default=False,
        action="store_true",
        help="propagate uncertainties to inclusive prefit and postfit histograms",
    )
    parser.add_argument(
        "--computeHistErrorsPerProcess",
        default=False,
        action="store_true",
        help="propagate uncertainties to prefit and postfit histograms for each process",
    )
    parser.add_argument(
        "--computeHistCov",
        default=False,
        action="store_true",
        help="propagate covariance of histogram bins (inclusive in processes)",
    )
    parser.add_argument(
        "--computeHistImpacts",
        default=False,
        action="store_true",
        help="propagate global impacts on histogram bins (inclusive in processes)",
    )
    parser.add_argument(
        "--computeVariations",
        default=False,
        action="store_true",
        help="save postfit histograms with each noi varied up to down",
    )
    parser.add_argument(
        "--noChi2",
        default=False,
        action="store_true",
        help="Do not compute chi2 on prefit/postfit histograms",
    )
    parser.add_argument(
        "--noBinByBinStat",
        default=False,
        action="store_true",
        help="Don't add bin-by-bin statistical uncertainties on templates (by default adding sumW2 on variance)",
    )
    parser.add_argument(
        "--binByBinStatType",
        default="automatic",
        choices=["automatic", *fitter.Fitter.valid_bin_by_bin_stat_types],
        help="probability density for bin-by-bin statistical uncertainties, ('automatic' is 'gamma' except for data covariance where it is 'normal')",
    )
    parser.add_argument(
        "--binByBinStatMode",
        default="lite",
        choices=["lite", "full"],
        help="Barlow-Beeston mode bin-by-bin statistical uncertainties",
    )
    parser.add_argument(
        "--externalPostfit",
        default=None,
        type=str,
        help="load posfit nuisance parameters and covariance from result of an external fit.",
    )
    parser.add_argument(
        "--externalPostfitResult",
        default=None,
        type=str,
        help="Specify result from external postfit file",
    )
    parser.add_argument(
        "--pseudoData",
        default=None,
        type=str,
        nargs="*",
        help="run fit on pseudo data with the given name",
    )
    parser.add_argument(
        "-m",
        "--physicsModel",
        nargs="+",
        action="append",
        default=[],
        help="""
        add physics model to perform transformations on observables for the prefit and postfit histograms, 
        specifying the model defined in rabbit/physicsmodels/ followed by arguments passed in the model __init__, 
        e.g. '-m Project ch0 eta pt' to get a 2D projection to eta-pt or '-m Project ch0' to get the total yield.  
        This argument can be called multiple times.
        Custom models can be specified with the full path to the custom model e.g. '-m custom_models.MyCustomModel'.
        """,
    )
    parser.add_argument(
        "--compositeModel",
        action="store_true",
        help="Make a composite model and compute the covariance matrix across all physics models.",
    )
    parser.add_argument(
        "--doImpacts",
        default=False,
        action="store_true",
        help="Compute impacts on POIs per nuisance parameter and per-nuisance parameter group",
    )
    parser.add_argument(
        "--globalImpacts",
        default=False,
        action="store_true",
        help="compute impacts in terms of variations of global observables (as opposed to nuisance parameters directly)",
    )
    parser.add_argument(
        "--nonProfiledImpacts",
        default=False,
        action="store_true",
        help="compute impacts of frozen (non-profiled) systematics",
    )
    parser.add_argument(
        "--chisqFit",
        default=False,
        action="store_true",
        help="Perform diagonal chi-square fit instead of poisson likelihood fit",
    )
    parser.add_argument(
        "--covarianceFit",
        default=False,
        action="store_true",
        help="Perform chi-square fit using covariance matrix for the observations",
    )
    parser.add_argument(
        "--prefitUnconstrainedNuisanceUncertainty",
        default=0.0,
        type=float,
        help="Assumed prefit uncertainty for unconstrained nuisances",
    )
    parser.add_argument(
        "--unblind",
        type=str,
        default=[],
        nargs="*",
        action=OptionalListAction,
        help="""
        Specify list of regex to unblind matching parameters of interest. 
        E.g. use '--unblind ^signal$' to unblind a parameter named signal or '--unblind' to unblind all.
        """,
    )
    parser.add_argument(
        "--freezeParameters",
        type=str,
        default=[],
        nargs="+",
        help="""
        Specify list of regex to freeze matching parameters of interest. 
        """,
    )

    return parser.parse_args()


def save_observed_hists(args, models, fitter, ws):
    for model in models:
        if not model.has_data:
            continue

        print(f"Save data histogram for {model.key}")
        ws.add_observed_hists(
            model,
            fitter.indata.data_obs,
            fitter.nobs.value(),
            fitter.indata.data_cov_inv,
            fitter.data_cov_inv,
        )


def save_hists(args, models, fitter, ws, prefit=True, profile=False):

    for model in models:
        logger.info(f"Save inclusive histogram for {model.key}")

        if prefit and model.skip_prefit:
            continue

        if not model.skip_incusive:
            exp, aux = fitter.expected_events(
                model,
                inclusive=True,
                compute_variance=args.computeHistErrors,
                compute_cov=args.computeHistCov,
                compute_chi2=not args.noChi2 and model.has_data,
                compute_global_impacts=args.computeHistImpacts,
                profile=profile,
            )

            ws.add_expected_hists(
                model,
                exp,
                var=aux[0],
                cov=aux[1],
                impacts=aux[2],
                impacts_grouped=aux[3],
                prefit=prefit,
            )

            if aux[4] is not None:
                ws.add_chi2(aux[4], aux[5], prefit, model)

        if args.saveHistsPerProcess and not model.skip_per_process:
            logger.info(f"Save processes histogram for {model.key}")

            exp, aux = fitter.expected_events(
                model,
                inclusive=False,
                compute_variance=args.computeHistErrorsPerProcess,
                profile=profile,
            )

            ws.add_expected_hists(
                model,
                exp,
                var=aux[0],
                process_axis=True,
                prefit=prefit,
            )

        if args.computeVariations:
            if prefit:
                cov_prefit = fitter.cov.numpy()
                fitter.cov.assign(fitter.prefit_covariance(unconstrained_err=1.0))

            exp, aux = fitter.expected_events(
                model,
                inclusive=True,
                compute_variance=False,
                compute_variations=True,
                profile=profile,
            )

            ws.add_expected_hists(
                model,
                exp,
                var=aux[0],
                variations=True,
                prefit=prefit,
            )

            if prefit:
                fitter.cov.assign(tf.constant(cov_prefit))


def fit(args, fitter, ws, dofit=True):

    edmval = None

    if args.externalPostfit is not None:
        # load results from external fit and set postfit value and covariance elements for common parameters
        with h5py.File(args.externalPostfit, "r") as fext:
            if "x" in fext.keys():
                # fitresult from combinetf
                x_ext = fext["x"][...]
                parms_ext = fext["parms"][...].astype(str)
                cov_ext = fext["cov"][...]
            else:
                # fitresult from rabbit
                h5results_ext = io_tools.get_fitresult(fext, args.externalPostfitResult)
                h_parms_ext = h5results_ext["parms"].get()

                x_ext = h_parms_ext.values()
                parms_ext = np.array(h_parms_ext.axes["parms"])
                cov_ext = h5results_ext["cov"].get().values()

        xvals = fitter.x.numpy()
        covval = fitter.cov.numpy()
        parms = fitter.parms.astype(str)

        # Find common elements with their matching indices
        common_elements, idxs, idxs_ext = np.intersect1d(
            parms, parms_ext, assume_unique=True, return_indices=True
        )
        xvals[idxs] = x_ext[idxs_ext]
        covval[np.ix_(idxs, idxs)] = cov_ext[np.ix_(idxs_ext, idxs_ext)]

        fitter.x.assign(xvals)
        fitter.cov.assign(tf.constant(covval))
    else:
        if dofit:
            fitter.minimize()

        # compute the covariance matrix and estimated distance to minimum

        if not args.noHessian:

            val, grad, hess = fitter.loss_val_grad_hess()
            edmval, cov = edmval_cov(grad, hess)

            logger.info(f"edmval: {edmval}")

            fitter.cov.assign(cov)

            del cov

            if fitter.binByBinStat and fitter.diagnostics:
                # This is the estimated distance to minimum with respect to variations of
                # the implicit binByBinStat nuisances beta at fixed parameter values.
                # It should be near-zero by construction as long as the analytic profiling is
                # correct
                _, gradbeta, hessbeta = fitter.loss_val_grad_hess_beta()
                edmvalbeta, covbeta = edmval_cov(gradbeta, hessbeta)
                logger.info(f"edmvalbeta: {edmvalbeta}")

            if args.doImpacts:
                ws.add_impacts_hists(*fitter.impacts_parms(hess))

            del hess

            if args.globalImpacts:
                ws.add_global_impacts_hists(*fitter.global_impacts_parms())

    nllvalreduced = fitter.reduced_nll().numpy()

    ndfsat = (
        tf.size(fitter.nobs) - fitter.npoi - fitter.indata.nsystnoconstraint
    ).numpy()

    chi2 = 2.0 * nllvalreduced
    p_val = scipy.stats.chi2.sf(chi2, ndfsat)

    logger.info("Saturated chi2:")
    logger.info(f"    ndof: {ndfsat}")
    logger.info(f"    2*deltaNLL: {round(chi2, 2)}")
    logger.info(rf"    p-value: {round(p_val * 100, 2)}%")

    ws.results.update(
        {
            "nllvalreduced": nllvalreduced,
            "ndfsat": ndfsat,
            "edmval": edmval,
            "postfit_profile": args.externalPostfit is None,
        }
    )

    if args.fullNll:
        nllvalfull = fitter.full_nll().numpy()
        logger.info(f"2*deltaNLL(full): {nllvalfull}")
        ws.results["nllvalfull"] = nllvalfull

    ws.add_parms_hist(
        values=fitter.x,
        variances=tf.linalg.diag_part(fitter.cov) if not args.noHessian else None,
        hist_name="parms",
    )

    if not args.noHessian:
        ws.add_cov_hist(fitter.cov)

    if args.nonProfiledImpacts:
        # TODO: based on covariance
        ws.add_nonprofiled_impacts_hist(*fitter.nonprofiled_impacts_parms())

    # asymptotic limits (CLs)
    #  see:
    #  - combine tutorial https://indico.cern.ch/event/976099/contributions/4138520/
    #  - paper: https://arxiv.org/abs/1007.1727
    if args.asymptoticLimits is not None:
        # axes for output histogram: params, cls, clb
        limits_shape = [len(args.asymptoticLimits), len(args.cls)]
        if dofit:
            clb_list = None
        else:
            clb_list = np.array([0.025, 0.16, 0.5, 0.84, 0.975])
            limits_shape.append(len(clb_list))

        limits = np.full(limits_shape, np.nan)
        for i, param in enumerate(args.asymptoticLimits):
            if param not in fitter.indata.signals.astype(str):
                raise RuntimeError(
                    f"Can not compute asymptotic limits for parameter {param}, no such signal process found, signal processe are: {fitter.indata.signals.astype(str)}"
                )

            # best fit
            idx = np.where(fitter.parms.astype(str) == param)[0][0]
            xval = tf.identity(fitter.x)
            xbest = fitter.get_blinded_poi()[idx]
            xerr = fitter.cov[idx, idx] ** 0.5

            if not args.allowNegativePOI:
                xerr = 2 * xerr * xbest**0.5

            logger.debug(f"Best fit {param} = {xbest} +/- {xerr}")

            # this is the denominator of q
            nllvalreduced = fitter.reduced_nll().numpy()

            if xbest < 0:
                # need modified test statistic q~ = [0 for mu < mu^, q for mu < mu^ and mu^ > 0, q0 for mu^<0]
                raise NotImplementedError(
                    "Need modified test statistic here or run without '--allowNegativePOI'"
                )

            for j, cls in enumerate(args.cls):
                logger.info(
                    f" -- AsymptoticLimits ( CLs={round(cls*100,1):4.1f}% ) -- "
                )
                if dofit:
                    # TODO: this is not correct, we need to take into account CLb (from the asimov)
                    q = scipy.stats.norm.ppf(1 - cls / 2, loc=0, scale=1) ** 2
                    logger.debug(f"Find r with q_(r,A)=-2ln(L)/ln(L0) = {q}")
                    r = fitter.contour_scan(param, nllvalreduced, q, signs=[1])[0]
                    logger.info(f"Observed Limit: {param} < {r}")
                    limits[i, j] = r
                else:
<<<<<<< HEAD
                    # now we need to find the the values for mu where q_{mu,A} = -2ln(L)
=======
                    # now we need to find the values for mu where q_{mu,A} = -2ln(L)
>>>>>>> 9c30de33
                    for k, clb in enumerate(clb_list):
                        clsb = cls * clb
                        qmuA = (
                            scipy.stats.norm.ppf(clb, loc=0, scale=1)
                            + scipy.stats.norm.ppf(1 - clsb, loc=0, scale=1)
                        ) ** 2
                        logger.debug(f"Find r with q_(r,A)=-2ln(L)/ln(L0) = {qmuA}")
<<<<<<< HEAD
                        r = fitter.contour_scan(param, nllvalreduced, qmuA, signs=[1])[
                            0
                        ]
=======

                        ### Gaussian approximation
                        r = xval[idx] + xerr * qmuA**0.5

                        # r = fitter.contour_scan(param, nllvalreduced, qmuA, signs=[1])[
                        #     0
                        # ]
>>>>>>> 9c30de33
                        logger.info(f"Expected {round(clb*100,1):4.1f}%: {param} < {r}")
                        limits[i, j, k] = r

        ws.add_limits_hist(
            limits,
            args.asymptoticLimits,
            args.cls,
            clb_list,
        )

    # Likelihood scans
    if args.scan is not None:
        parms = np.array(fitter.parms).astype(str) if len(args.scan) == 0 else args.scan

        for param in parms:
            logger.info(f"-delta log(L) scan for {param}")
            x_scan, dnll_values = fitter.nll_scan(
                param, args.scanRange, args.scanPoints, args.scanRangeUsePrefit
            )
            ws.add_nll_scan_hist(
                param,
                x_scan,
                dnll_values,
            )

    if args.scan2D is not None:
        for param_tuple in args.scan2D:
            x_scan, yscan, dnll_values = fitter.nll_scan2D(
                param_tuple, args.scanRange, args.scanPoints, args.scanRangeUsePrefit
            )
            ws.add_nll_scan2D_hist(param_tuple, x_scan, yscan, dnll_values)

    # Likelihood contour scans
    if args.contourScan is not None:
        nllvalreduced = fitter.reduced_nll().numpy()

        parms = (
            np.array(fitter.parms).astype(str)
            if len(args.contourScan) == 0
            else args.contourScan
        )

        contours = np.zeros((len(parms), len(args.contourLevels), 2, len(fitter.parms)))
        for i, param in enumerate(parms):
            logger.info(f"Contour scan for {param}")
            for j, cl in enumerate(args.contourLevels):
                logger.info(f"    Now at CL {cl}")

                # find confidence interval
                contour = fitter.contour_scan(
                    param, nllvalreduced, cl**2, return_all_params=True
                )
                contours[i, j, ...] = contour

        ws.add_contour_scan_hist(parms, contours, args.contourLevels)

    if args.contourScan2D is not None:
        raise NotImplementedError(
            "Likelihood contour scans in 2D are not yet implemented"
        )

        # do likelihood contour scans in 2D
        nllvalreduced = fitter.reduced_nll().numpy()

        contours = np.zeros(
            (len(args.contourScan2D), len(args.contourLevels), 2, args.scanPoints)
        )
        for i, param_tuple in enumerate(args.contourScan2D):
            for j, cl in enumerate(args.contourLevels):

                # find confidence interval
                contour = fitter.contour_scan2D(
                    param_tuple, nllvalreduced, cl, n_points=args.scanPoints
                )
                contours[i, j, ...] = contour

        ws.contour_scan2D_hist(args.contourScan2D, contours, args.contourLevels)


def main():
    start_time = time.time()
    args = make_parser()

    if args.eager:
        tf.config.run_functions_eagerly(True)

    if args.noHessian and args.doImpacts:
        raise Exception('option "--noHessian" only works without "--doImpacts"')

    global logger
    logger = logging.setup_logger(__file__, args.verbose, args.noColorLogger)

    # make list of fits with -1: asimov; 0: fit to data; >=1: toy
    fits = np.concatenate(
        [np.array([x]) if x <= 0 else 1 + np.arange(x, dtype=int) for x in args.toys]
    )
    blinded_fits = [f == 0 or (f > 0 and args.toysDataMode == "observed") for f in fits]

    indata = inputdata.FitInputData(args.filename, args.pseudoData)
    ifitter = fitter.Fitter(indata, args, do_blinding=any(blinded_fits))

    # physics models for observables and transformations
    if len(args.physicsModel) == 0 and args.saveHists:
        # if no model is explicitly added and --saveHists is specified, fall back to Basemodel
        args.physicsModel = [["Basemodel"]]
    models = []
    for margs in args.physicsModel:
        model = ph.instance_from_class(margs[0], indata, *margs[1:])
        models.append(model)

    if args.compositeModel:
        models = [
            pm.CompositeModel(models),
        ]

    np.random.seed(args.seed)
    tf.random.set_seed(args.seed)

    # pass meta data into output file
    meta = {
        "meta_info": output_tools.make_meta_info_dict(args=args),
        "meta_info_input": ifitter.indata.metadata,
        "signals": ifitter.indata.signals,
        "procs": ifitter.indata.procs,
        "nois": ifitter.parms[ifitter.npoi :][indata.noiidxs],
    }

    with workspace.Workspace(
        args.output,
        args.outname,
        postfix=args.postfix,
        fitter=ifitter,
    ) as ws:

        ws.write_meta(meta=meta)

        init_time = time.time()
        prefit_time = []
        postfit_time = []
        fit_time = []

        for i, ifit in enumerate(fits):
            group = ["results"]

            if args.pseudoData is None:
                datasets = zip([ifitter.indata.data_obs], [ifitter.indata.data_var])
            else:
                # shape nobs x npseudodata
                datasets = zip(
                    tf.transpose(indata.pseudodata_obs),
                    (
                        tf.transpose(indata.pseudodata_var)
                        if indata.pseudodata_var is not None
                        else [None] * indata.pseudodata_obs.shape[-1]
                    ),
                )

            # loop over (pseudo)data sets
            for j, (data_values, data_variances) in enumerate(datasets):

                ifitter.defaultassign()
                if ifit == -1:
                    group.append("asimov")
                    ifitter.set_nobs(ifitter.expected_yield())
                else:
                    if ifit == 0:
                        ifitter.set_nobs(data_values)
                    elif ifit >= 1:
                        group.append(f"toy{ifit}")
                        ifitter.toyassign(
                            data_values,
                            data_variances,
                            syst_randomize=args.toysSystRandomize,
                            data_randomize=args.toysDataRandomize,
                            data_mode=args.toysDataMode,
                            randomize_parameters=args.toysRandomizeParameters,
                        )

                if args.pseudoData is not None:
                    # label each pseudodata set
                    if j == 0:
                        group.append(indata.pseudodatanames[j])
                    else:
                        group[-1] = indata.pseudodatanames[j]

                ws.add_parms_hist(
                    values=ifitter.x,
                    variances=tf.linalg.diag_part(ifitter.cov),
                    hist_name="parms_prefit",
                )

                if args.saveHists:
                    save_observed_hists(args, models, ifitter, ws)
                    save_hists(args, models, ifitter, ws, prefit=True)
                prefit_time.append(time.time())

                if not args.prefitOnly:
                    ifitter.set_blinding_offsets(blind=blinded_fits[i])
                    fit(args, ifitter, ws, dofit=ifit >= 0)
                    fit_time.append(time.time())

                    if args.saveHists:
                        save_hists(
                            args,
                            models,
                            ifitter,
                            ws,
                            prefit=False,
                            profile=args.externalPostfit is None,
                        )
                else:
                    fit_time.append(time.time())

                ws.dump_and_flush("_".join(group))
                postfit_time.append(time.time())

    end_time = time.time()
    logger.info(f"{end_time - start_time:.2f} seconds total time")
    logger.debug(f"{init_time - start_time:.2f} seconds initialization time")
    for i, ifit in enumerate(fits):
        logger.debug(f"For fit {ifit}:")
        dt = init_time if i == 0 else fit_time[i - 1]
        t0 = prefit_time[i] - dt
        t1 = fit_time[i] - prefit_time[i]
        t2 = postfit_time[i] - fit_time[i]
        logger.debug(f"{t0:.2f} seconds for prefit")
        logger.debug(f"{t1:.2f} seconds for fit")
        logger.debug(f"{t2:.2f} seconds for postfit")


if __name__ == "__main__":
    main()<|MERGE_RESOLUTION|>--- conflicted
+++ resolved
@@ -623,11 +623,7 @@
                     logger.info(f"Observed Limit: {param} < {r}")
                     limits[i, j] = r
                 else:
-<<<<<<< HEAD
-                    # now we need to find the the values for mu where q_{mu,A} = -2ln(L)
-=======
                     # now we need to find the values for mu where q_{mu,A} = -2ln(L)
->>>>>>> 9c30de33
                     for k, clb in enumerate(clb_list):
                         clsb = cls * clb
                         qmuA = (
@@ -635,11 +631,6 @@
                             + scipy.stats.norm.ppf(1 - clsb, loc=0, scale=1)
                         ) ** 2
                         logger.debug(f"Find r with q_(r,A)=-2ln(L)/ln(L0) = {qmuA}")
-<<<<<<< HEAD
-                        r = fitter.contour_scan(param, nllvalreduced, qmuA, signs=[1])[
-                            0
-                        ]
-=======
 
                         ### Gaussian approximation
                         r = xval[idx] + xerr * qmuA**0.5
@@ -647,7 +638,6 @@
                         # r = fitter.contour_scan(param, nllvalreduced, qmuA, signs=[1])[
                         #     0
                         # ]
->>>>>>> 9c30de33
                         logger.info(f"Expected {round(clb*100,1):4.1f}%: {param} < {r}")
                         limits[i, j, k] = r
 
