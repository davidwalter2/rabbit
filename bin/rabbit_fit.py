#!/usr/bin/env python3

import tensorflow as tf

tf.config.experimental.enable_op_determinism()

import time

import numpy as np
from scipy.stats import chi2

from rabbit import fitter, inputdata, parsing, workspace
from rabbit.mappings import helpers as mh
from rabbit.mappings import mapping as mp
from rabbit.poi_models import helpers as ph
from rabbit.tfhelpers import edmval_cov

from wums import output_tools, logging  # isort: skip

logger = None


def make_parser():
    parser = parsing.common_parser()
    parser.add_argument(
        "--fullNll",
        action="store_true",
        help="Calculate and store full value of -log(L)",
    )
<<<<<<< HEAD
=======
    parser.add_argument("filename", help="filename of the main hdf5 input")
    parser.add_argument("-o", "--output", default="./", help="output directory")
    parser.add_argument("--outname", default="fitresults.hdf5", help="output file name")
    parser.add_argument(
        "--postfix",
        default=None,
        type=str,
        help="Postfix to append on output file name",
    )
    parser.add_argument(
        "--minimizerMethod",
        default="trust-krylov",
        type=str,
        choices=["trust-krylov", "trust-exact"],
        help="Mnimizer method used in scipy.optimize.minimize for the nominal fit minimization",
    )
    parser.add_argument(
        "-t",
        "--toys",
        default=[-1],
        type=int,
        nargs="+",
        help="run a given number of toys, 0 fits the data, and -1 fits the asimov toy (the default)",
    )
    parser.add_argument(
        "--toysSystRandomize",
        default="frequentist",
        choices=["frequentist", "bayesian", "none"],
        help="""
        Type of randomization for systematic uncertainties (including binByBinStat if present).  
        Options are 'frequentist' which randomizes the contraint minima a.k.a global observables 
        and 'bayesian' which randomizes the actual nuisance parameters used in the pseudodata generation
        """,
    )
    parser.add_argument(
        "--toysDataRandomize",
        default="poisson",
        choices=["poisson", "normal", "none"],
        help="Type of randomization for pseudodata.  Options are 'poisson',  'normal', and 'none'",
    )
    parser.add_argument(
        "--toysDataMode",
        default="expected",
        choices=["expected", "observed"],
        help="central value for pseudodata used in the toys",
    )
    parser.add_argument(
        "--toysRandomizeParameters",
        default=False,
        action="store_true",
        help="randomize the parameter starting values for toys",
    )
    parser.add_argument(
        "--seed", default=123456789, type=int, help="random seed for toys"
    )
    parser.add_argument(
        "--expectSignal",
        default=None,
        nargs=2,
        action="append",
        help="""
        Specify tuple with key and value to be passed to POI model (used for fit starting values and for toys). 
        E.g. '--expectSignal BSM 0.0 --expectSignal SM 1.0'
        """,
    )
    parser.add_argument(
        "--allowNegativePOI",
        default=False,
        action="store_true",
        help="allow signal strengths to be negative (otherwise constrained to be non-negative)",
    )
>>>>>>> ebf9abf4
    parser.add_argument(
        "--contourScan",
        default=None,
        type=str,
        nargs="*",
        help="run likelihood contour scan on the specified variables, specify w/o argument for all parameters",
    )
    parser.add_argument(
        "--contourLevels",
        default=[1.0, 2.0],
        type=float,
        nargs="+",
        help="Confidence level in standard deviations for contour scans (1 = 1 sigma = 68%%)",
    )
    parser.add_argument(
        "--contourScan2D",
        default=None,
        type=str,
        nargs="+",
        action="append",
        help="run likelihood contour scan on the specified variable pairs",
    )
    parser.add_argument(
        "--scan",
        default=None,
        type=str,
        nargs="*",
        help="run likelihood scan on the specified variables, specify w/o argument for all parameters",
    )
    parser.add_argument(
        "--scan2D",
        default=None,
        type=str,
        nargs="+",
        action="append",
        help="run 2D likelihood scan on the specified variable pairs",
    )
    parser.add_argument(
        "--scanPoints",
        default=15,
        type=int,
        help="default number of points for likelihood scan",
    )
    parser.add_argument(
        "--scanRange",
        default=3.0,
        type=float,
        help="default scan range in terms of hessian uncertainty",
    )
    parser.add_argument(
        "--scanRangeUsePrefit",
        default=False,
        action="store_true",
        help="use prefit uncertainty to define scan range",
    )
    parser.add_argument(
        "--prefitOnly",
        default=False,
        action="store_true",
        help="Only compute prefit outputs",
    )
    parser.add_argument(
        "--saveHists",
        default=False,
        action="store_true",
        help="save prefit and postfit histograms",
    )
    parser.add_argument(
        "--saveHistsPerProcess",
        default=False,
        action="store_true",
        help="save prefit and postfit histograms for each process",
    )
    parser.add_argument(
        "--computeHistErrors",
        default=False,
        action="store_true",
        help="propagate uncertainties to inclusive prefit and postfit histograms",
    )
    parser.add_argument(
        "--computeHistErrorsPerProcess",
        default=False,
        action="store_true",
        help="propagate uncertainties to prefit and postfit histograms for each process",
    )
    parser.add_argument(
        "--computeHistCov",
        default=False,
        action="store_true",
        help="propagate covariance of histogram bins (inclusive in processes)",
    )
    parser.add_argument(
        "--computeHistImpacts",
        default=False,
        action="store_true",
        help="propagate global impacts on histogram bins (inclusive in processes)",
    )
    parser.add_argument(
        "--computeVariations",
        default=False,
        action="store_true",
        help="save postfit histograms with each noi varied up to down",
    )
    parser.add_argument(
        "--noChi2",
        default=False,
        action="store_true",
        help="Do not compute chi2 on prefit/postfit histograms",
    )
    parser.add_argument(
        "--externalPostfit",
        default=None,
        type=str,
        help="load posfit nuisance parameters and covariance from result of an external fit.",
    )
    parser.add_argument(
        "--externalPostfitResult",
        default=None,
        type=str,
        help="Specify result from external postfit file",
    )
    parser.add_argument(
<<<<<<< HEAD
=======
        "--pseudoData",
        default=None,
        type=str,
        nargs="*",
        help="run fit on pseudo data with the given name",
    )
    parser.add_argument(
        "--poiModel",
        default=["Mu"],
        nargs="+",
        help="Specify POI model to be used to introduce non standard parameterization",
    )
    parser.add_argument(
        "-m",
        "--mapping",
        nargs="+",
        action="append",
        default=[],
        help="""
        perform mappings on observables or parameters for the prefit and postfit histograms, 
        specifying the mapping defined in rabbit/mappings/ followed by arguments passed in the mapping __init__, 
        e.g. '-m Project ch0 eta pt' to get a 2D projection to eta-pt or '-m Project ch0' to get the total yield.  
        This argument can be called multiple times.
        Custom mappings can be specified with the full path to the custom mapping e.g. '-m custom_mappings.MyCustomMapping'.
        """,
    )
    parser.add_argument(
        "--compositeMapping",
        action="store_true",
        help="Make a composite mapping and compute the covariance matrix across all mappings.",
    )
    parser.add_argument(
>>>>>>> ebf9abf4
        "--doImpacts",
        default=False,
        action="store_true",
        help="Compute impacts on POIs per nuisance parameter and per-nuisance parameter group",
    )
    parser.add_argument(
        "--globalImpacts",
        default=False,
        action="store_true",
        help="compute impacts in terms of variations of global observables (as opposed to nuisance parameters directly)",
    )
    parser.add_argument(
        "--globalImpactsDisableJVP",
        default=False,
        action="store_true",
        help="""
        Compute global impacts on parameters and observables in the traditional 'backward mode' 
        and not using the more memory efficient 'forward mode' implementation using jacobian vector products (JVP)
        """,
    )
    parser.add_argument(
        "--nonProfiledImpacts",
        default=False,
        action="store_true",
        help="compute impacts of frozen (non-profiled) systematics",
    )

    return parser.parse_args()


def save_observed_hists(args, mappings, fitter, ws):
    for mapping in mappings:
        if not mapping.has_data:
            continue

        print(f"Save data histogram for {mapping.key}")
        ws.add_observed_hists(
            mapping,
            fitter.indata.data_obs,
            fitter.nobs.value(),
            fitter.indata.data_cov_inv,
            fitter.data_cov_inv,
        )


def save_hists(args, mappings, fitter, ws, prefit=True, profile=False):

    for mapping in mappings:
        logger.info(f"Save inclusive histogram for {mapping.key}")

        if prefit and mapping.skip_prefit:
            continue

        if not mapping.skip_incusive:
            exp, aux = fitter.expected_events(
                mapping,
                inclusive=True,
                compute_variance=args.computeHistErrors,
                compute_cov=args.computeHistCov,
                compute_chi2=not args.noChi2 and mapping.has_data,
                compute_global_impacts=args.computeHistImpacts,
                profile=profile,
            )

            ws.add_expected_hists(
                mapping,
                exp,
                var=aux[0],
                cov=aux[1],
                impacts=aux[2],
                impacts_grouped=aux[3],
                prefit=prefit,
            )

            if aux[4] is not None:
                ws.add_chi2(aux[4], aux[5], prefit, mapping)

        if args.saveHistsPerProcess and not mapping.skip_per_process:
            logger.info(f"Save processes histogram for {mapping.key}")

            exp, aux = fitter.expected_events(
                mapping,
                inclusive=False,
                compute_variance=args.computeHistErrorsPerProcess,
                profile=profile,
            )

            ws.add_expected_hists(
                mapping,
                exp,
                var=aux[0],
                process_axis=True,
                prefit=prefit,
            )

        if args.computeVariations:
            if prefit:
                cov_prefit = fitter.cov.numpy()
                fitter.cov.assign(fitter.prefit_covariance(unconstrained_err=1.0))

            exp, aux = fitter.expected_events(
                mapping,
                inclusive=True,
                compute_variance=False,
                compute_variations=True,
                profile=profile,
            )

            ws.add_expected_hists(
                mapping,
                exp,
                var=aux[0],
                variations=True,
                prefit=prefit,
            )

            if prefit:
                fitter.cov.assign(tf.constant(cov_prefit))


def fit(args, fitter, ws, dofit=True):

    edmval = None

    if args.externalPostfit is not None:
        fitter.load_fitresult(args.externalPostfit, args.externalPostfitResult)
    else:
        if dofit:
            fitter.minimize()

        if not args.noHessian:
            # compute the covariance matrix and estimated distance to minimum

            val, grad, hess = fitter.loss_val_grad_hess()
            edmval, cov = edmval_cov(grad, hess)

            logger.info(f"edmval: {edmval}")

            fitter.cov.assign(cov)

            del cov

            if fitter.binByBinStat and fitter.diagnostics:
                # This is the estimated distance to minimum with respect to variations of
                # the implicit binByBinStat nuisances beta at fixed parameter values.
                # It should be near-zero by construction as long as the analytic profiling is
                # correct
                _, gradbeta, hessbeta = fitter.loss_val_grad_hess_beta()
                edmvalbeta, covbeta = edmval_cov(gradbeta, hessbeta)
                logger.info(f"edmvalbeta: {edmvalbeta}")

            if args.doImpacts:
                ws.add_impacts_hists(*fitter.impacts_parms(hess))

            del hess

            if args.globalImpacts:
                ws.add_global_impacts_hists(*fitter.global_impacts_parms())

    nllvalreduced = fitter.reduced_nll().numpy()

    ndfsat = (
        tf.size(fitter.nobs) - fitter.poi_model.npoi - fitter.indata.nsystnoconstraint
    ).numpy()

    chi2_val = 2.0 * nllvalreduced
    p_val = chi2.sf(chi2_val, ndfsat)

    logger.info("Saturated chi2:")
    logger.info(f"    ndof: {ndfsat}")
    logger.info(f"    2*deltaNLL: {round(chi2_val, 2)}")
    logger.info(rf"    p-value: {round(p_val * 100, 2)}%")

    ws.results.update(
        {
            "nllvalreduced": nllvalreduced,
            "ndfsat": ndfsat,
            "edmval": edmval,
            "postfit_profile": args.externalPostfit is None,
        }
    )

    if args.fullNll:
        nllvalfull = fitter.full_nll().numpy()
        logger.info(f"2*deltaNLL(full): {nllvalfull}")
        ws.results["nllvalfull"] = nllvalfull

    ws.add_parms_hist(
        values=fitter.x,
        variances=tf.linalg.diag_part(fitter.cov) if not args.noHessian else None,
        hist_name="parms",
    )

    if not args.noHessian:
        ws.add_cov_hist(fitter.cov)

    if args.nonProfiledImpacts:
        # TODO: based on covariance
        ws.add_nonprofiled_impacts_hist(*fitter.nonprofiled_impacts_parms())

    # Likelihood scans
    if args.scan is not None:
        parms = np.array(fitter.parms).astype(str) if len(args.scan) == 0 else args.scan

        for param in parms:
            logger.info(f"-delta log(L) scan for {param}")
            x_scan, dnll_values = fitter.nll_scan(
                param, args.scanRange, args.scanPoints, args.scanRangeUsePrefit
            )
            ws.add_nll_scan_hist(
                param,
                x_scan,
                dnll_values,
            )

    if args.scan2D is not None:
        for param_tuple in args.scan2D:
            x_scan, yscan, dnll_values = fitter.nll_scan2D(
                param_tuple, args.scanRange, args.scanPoints, args.scanRangeUsePrefit
            )
            ws.add_nll_scan2D_hist(param_tuple, x_scan, yscan, dnll_values)

    # Likelihood contour scans
    if args.contourScan is not None:
        nllvalreduced = fitter.reduced_nll().numpy()

        parms = (
            np.array(fitter.parms).astype(str)
            if len(args.contourScan) == 0
            else args.contourScan
        )

        contours = np.zeros((len(parms), len(args.contourLevels), 2, len(fitter.parms)))
        for i, param in enumerate(parms):
            logger.info(f"Contour scan for {param}")
            for j, cl in enumerate(args.contourLevels):
                logger.info(f"    Now at CL {cl}")

                # find confidence interval
                contour = fitter.contour_scan(
                    param, nllvalreduced, cl**2, return_all_params=True
                )
                contours[i, j, ...] = contour

        ws.add_contour_scan_hist(parms, contours, args.contourLevels)

    if args.contourScan2D is not None:
        raise NotImplementedError(
            "Likelihood contour scans in 2D are not yet implemented"
        )

        # do likelihood contour scans in 2D
        nllvalreduced = fitter.reduced_nll().numpy()

        contours = np.zeros(
            (len(args.contourScan2D), len(args.contourLevels), 2, args.scanPoints)
        )
        for i, param_tuple in enumerate(args.contourScan2D):
            for j, cl in enumerate(args.contourLevels):

                # find confidence interval
                contour = fitter.contour_scan2D(
                    param_tuple, nllvalreduced, cl, n_points=args.scanPoints
                )
                contours[i, j, ...] = contour

        ws.contour_scan2D_hist(args.contourScan2D, contours, args.contourLevels)


def main():
    start_time = time.time()
    args = make_parser()

    if args.eager:
        tf.config.run_functions_eagerly(True)

    if args.noHessian and args.doImpacts:
        raise Exception('option "--noHessian" only works without "--doImpacts"')

    global logger
    logger = logging.setup_logger(__file__, args.verbose, args.noColorLogger)

    # make list of fits with -1: asimov; 0: fit to data; >=1: toy
    fits = np.concatenate(
        [np.array([x]) if x <= 0 else 1 + np.arange(x, dtype=int) for x in args.toys]
    )
    blinded_fits = [f == 0 or (f > 0 and args.toysDataMode == "observed") for f in fits]

    indata = inputdata.FitInputData(args.filename, args.pseudoData)

<<<<<<< HEAD
    poi_model = ph.load_model(args.physicsModel, indata, **vars(args))

    ifitter = fitter.Fitter(
        indata,
        poi_model,
        args,
        do_blinding=any(blinded_fits),
        globalImpactsFromJVP=not args.globalImpactsDisableJVP,
    )
=======
    margs = args.poiModel
    poi_model = ph.load_model(margs[0], indata, *margs[1:], **vars(args))

    ifitter = fitter.Fitter(indata, poi_model, args, do_blinding=any(blinded_fits))
>>>>>>> ebf9abf4

    # mappings for observables and parameters
    if len(args.mapping) == 0 and args.saveHists:
        # if no mapping is explicitly added and --saveHists is specified, fall back to BaseMapping
        args.mapping = [["BaseMapping"]]
    mappings = []
    for margs in args.mapping:
        mapping = mh.load_mapping(margs[0], indata, *margs[1:])
        mappings.append(mapping)

    if args.compositeMapping:
        mappings = [
            mp.CompositeMapping(mappings),
        ]

    np.random.seed(args.seed)
    tf.random.set_seed(args.seed)

    # pass meta data into output file
    meta = {
        "meta_info": output_tools.make_meta_info_dict(args=args),
        "meta_info_input": ifitter.indata.metadata,
<<<<<<< HEAD
        "procs": ifitter.indata.procs,
        "pois": ifitter.poi_model.pois,
=======
        "pois": ifitter.poi_model.pois,
        "procs": ifitter.indata.procs,
>>>>>>> ebf9abf4
        "nois": ifitter.parms[ifitter.poi_model.npoi :][indata.noiidxs],
    }

    with workspace.Workspace(
        args.output,
        args.outname,
        postfix=args.postfix,
        fitter=ifitter,
    ) as ws:

        ws.write_meta(meta=meta)

        init_time = time.time()
        prefit_time = []
        postfit_time = []
        fit_time = []

        for i, ifit in enumerate(fits):
            group = ["results"]

            if args.pseudoData is None:
                datasets = zip([ifitter.indata.data_obs], [ifitter.indata.data_var])
            else:
                # shape nobs x npseudodata
                datasets = zip(
                    tf.transpose(indata.pseudodata_obs),
                    (
                        tf.transpose(indata.pseudodata_var)
                        if indata.pseudodata_var is not None
                        else [None] * indata.pseudodata_obs.shape[-1]
                    ),
                )

            # loop over (pseudo)data sets
            for j, (data_values, data_variances) in enumerate(datasets):

                ifitter.defaultassign()
                if ifit == -1:
                    group.append("asimov")
                    ifitter.set_nobs(ifitter.expected_yield())
                else:
                    if ifit == 0:
                        ifitter.set_nobs(data_values)
                    elif ifit >= 1:
                        group.append(f"toy{ifit}")
                        ifitter.toyassign(
                            data_values,
                            data_variances,
                            syst_randomize=args.toysSystRandomize,
                            data_randomize=args.toysDataRandomize,
                            data_mode=args.toysDataMode,
                            randomize_parameters=args.toysRandomizeParameters,
                        )

                if args.pseudoData is not None:
                    # label each pseudodata set
                    if j == 0:
                        group.append(indata.pseudodatanames[j])
                    else:
                        group[-1] = indata.pseudodatanames[j]

                ws.add_parms_hist(
                    values=ifitter.x,
                    variances=tf.linalg.diag_part(ifitter.cov),
                    hist_name="parms_prefit",
                )

                if args.saveHists:
                    save_observed_hists(args, mappings, ifitter, ws)
                    save_hists(args, mappings, ifitter, ws, prefit=True)
                prefit_time.append(time.time())

                if not args.prefitOnly:
                    ifitter.set_blinding_offsets(blind=blinded_fits[i])
                    fit(args, ifitter, ws, dofit=ifit >= 0)
                    fit_time.append(time.time())

                    if args.saveHists:
                        save_hists(
                            args,
                            mappings,
                            ifitter,
                            ws,
                            prefit=False,
                            profile=args.externalPostfit is None,
                        )
                else:
                    fit_time.append(time.time())

                ws.dump_and_flush("_".join(group))
                postfit_time.append(time.time())

    end_time = time.time()
    logger.info(f"{end_time - start_time:.2f} seconds total time")
    logger.debug(f"{init_time - start_time:.2f} seconds initialization time")
    for i, ifit in enumerate(fits):
        logger.debug(f"For fit {ifit}:")
        dt = init_time if i == 0 else fit_time[i - 1]
        t0 = prefit_time[i] - dt
        t1 = fit_time[i] - prefit_time[i]
        t2 = postfit_time[i] - fit_time[i]
        logger.debug(f"{t0:.2f} seconds for prefit")
        logger.debug(f"{t1:.2f} seconds for fit")
        logger.debug(f"{t2:.2f} seconds for postfit")


if __name__ == "__main__":
    main()<|MERGE_RESOLUTION|>--- conflicted
+++ resolved
@@ -27,80 +27,6 @@
         action="store_true",
         help="Calculate and store full value of -log(L)",
     )
-<<<<<<< HEAD
-=======
-    parser.add_argument("filename", help="filename of the main hdf5 input")
-    parser.add_argument("-o", "--output", default="./", help="output directory")
-    parser.add_argument("--outname", default="fitresults.hdf5", help="output file name")
-    parser.add_argument(
-        "--postfix",
-        default=None,
-        type=str,
-        help="Postfix to append on output file name",
-    )
-    parser.add_argument(
-        "--minimizerMethod",
-        default="trust-krylov",
-        type=str,
-        choices=["trust-krylov", "trust-exact"],
-        help="Mnimizer method used in scipy.optimize.minimize for the nominal fit minimization",
-    )
-    parser.add_argument(
-        "-t",
-        "--toys",
-        default=[-1],
-        type=int,
-        nargs="+",
-        help="run a given number of toys, 0 fits the data, and -1 fits the asimov toy (the default)",
-    )
-    parser.add_argument(
-        "--toysSystRandomize",
-        default="frequentist",
-        choices=["frequentist", "bayesian", "none"],
-        help="""
-        Type of randomization for systematic uncertainties (including binByBinStat if present).  
-        Options are 'frequentist' which randomizes the contraint minima a.k.a global observables 
-        and 'bayesian' which randomizes the actual nuisance parameters used in the pseudodata generation
-        """,
-    )
-    parser.add_argument(
-        "--toysDataRandomize",
-        default="poisson",
-        choices=["poisson", "normal", "none"],
-        help="Type of randomization for pseudodata.  Options are 'poisson',  'normal', and 'none'",
-    )
-    parser.add_argument(
-        "--toysDataMode",
-        default="expected",
-        choices=["expected", "observed"],
-        help="central value for pseudodata used in the toys",
-    )
-    parser.add_argument(
-        "--toysRandomizeParameters",
-        default=False,
-        action="store_true",
-        help="randomize the parameter starting values for toys",
-    )
-    parser.add_argument(
-        "--seed", default=123456789, type=int, help="random seed for toys"
-    )
-    parser.add_argument(
-        "--expectSignal",
-        default=None,
-        nargs=2,
-        action="append",
-        help="""
-        Specify tuple with key and value to be passed to POI model (used for fit starting values and for toys). 
-        E.g. '--expectSignal BSM 0.0 --expectSignal SM 1.0'
-        """,
-    )
-    parser.add_argument(
-        "--allowNegativePOI",
-        default=False,
-        action="store_true",
-        help="allow signal strengths to be negative (otherwise constrained to be non-negative)",
-    )
->>>>>>> ebf9abf4
     parser.add_argument(
         "--contourScan",
         default=None,
@@ -223,41 +149,6 @@
         help="Specify result from external postfit file",
     )
     parser.add_argument(
-<<<<<<< HEAD
-=======
-        "--pseudoData",
-        default=None,
-        type=str,
-        nargs="*",
-        help="run fit on pseudo data with the given name",
-    )
-    parser.add_argument(
-        "--poiModel",
-        default=["Mu"],
-        nargs="+",
-        help="Specify POI model to be used to introduce non standard parameterization",
-    )
-    parser.add_argument(
-        "-m",
-        "--mapping",
-        nargs="+",
-        action="append",
-        default=[],
-        help="""
-        perform mappings on observables or parameters for the prefit and postfit histograms, 
-        specifying the mapping defined in rabbit/mappings/ followed by arguments passed in the mapping __init__, 
-        e.g. '-m Project ch0 eta pt' to get a 2D projection to eta-pt or '-m Project ch0' to get the total yield.  
-        This argument can be called multiple times.
-        Custom mappings can be specified with the full path to the custom mapping e.g. '-m custom_mappings.MyCustomMapping'.
-        """,
-    )
-    parser.add_argument(
-        "--compositeMapping",
-        action="store_true",
-        help="Make a composite mapping and compute the covariance matrix across all mappings.",
-    )
-    parser.add_argument(
->>>>>>> ebf9abf4
         "--doImpacts",
         default=False,
         action="store_true",
@@ -548,8 +439,8 @@
 
     indata = inputdata.FitInputData(args.filename, args.pseudoData)
 
-<<<<<<< HEAD
-    poi_model = ph.load_model(args.physicsModel, indata, **vars(args))
+    margs = args.poiModel
+    poi_model = ph.load_model(margs[0], indata, *margs[1:], **vars(args))
 
     ifitter = fitter.Fitter(
         indata,
@@ -558,12 +449,6 @@
         do_blinding=any(blinded_fits),
         globalImpactsFromJVP=not args.globalImpactsDisableJVP,
     )
-=======
-    margs = args.poiModel
-    poi_model = ph.load_model(margs[0], indata, *margs[1:], **vars(args))
-
-    ifitter = fitter.Fitter(indata, poi_model, args, do_blinding=any(blinded_fits))
->>>>>>> ebf9abf4
 
     # mappings for observables and parameters
     if len(args.mapping) == 0 and args.saveHists:
@@ -586,13 +471,8 @@
     meta = {
         "meta_info": output_tools.make_meta_info_dict(args=args),
         "meta_info_input": ifitter.indata.metadata,
-<<<<<<< HEAD
         "procs": ifitter.indata.procs,
         "pois": ifitter.poi_model.pois,
-=======
-        "pois": ifitter.poi_model.pois,
-        "procs": ifitter.indata.procs,
->>>>>>> ebf9abf4
         "nois": ifitter.parms[ifitter.poi_model.npoi :][indata.noiidxs],
     }
 
