#!/usr/bin/env python3

import argparse
import os

import matplotlib.pyplot as plt
import mplhep as hep
import numpy as np

from rabbit import io_tools

from wums import logging, output_tools, plot_tools  # isort: skip

hep.style.use(hep.style.ROOT)

logger = None


def writeOutput(fig, outfile, extensions=[], postfix=None, args=None, meta_info=None):
    name, _ = os.path.splitext(outfile)

    if postfix:
        name += f"_{postfix}"

    for ext in extensions:
        if ext[0] != ".":
            ext = "." + ext
        output = name + ext
        print(f"Write output file {output}")
        plt.savefig(output)

        output = name.rsplit("/", 1)
        output[1] = os.path.splitext(output[1])[0]
        if len(output) == 1:
            output = (None, *output)
    if args is None and meta_info is None:
        return
    output_tools.write_logfile(
        *output,
        args=args,
        meta_info=meta_info,
    )


def parseArgs():
    parser = argparse.ArgumentParser()
    parser.add_argument(
        "inputFile",
        type=str,
        help="fitresults output",
    )
    parser.add_argument(
        "-v",
        "--verbose",
        type=int,
        default=3,
        choices=[0, 1, 2, 3, 4],
        help="Set verbosity level with logging, the larger the more verbose",
    )
    parser.add_argument(
        "--noColorLogger", action="store_true", help="Do not use logging with colors"
    )
    parser.add_argument(
        "--result",
        default=None,
        type=str,
        help="fitresults key in file (e.g. 'asimov'). Leave empty for data fit result.",
    )
    parser.add_argument(
        "-o",
        "--outpath",
        type=str,
        default="./test",
        help="Folder path for output",
    )
    parser.add_argument(
        "-p", "--postfix", type=str, help="Postfix for output file name"
    )
    parser.add_argument(
        "--params",
        type=str,
        nargs="*",
        default=[],
        help="Parameters to plot the likelihood scan",
    )
    parser.add_argument(
        "--combine",
        type=str,
        default=None,
        help="Provide a root file with likelihood scan result from combine",
    )
    parser.add_argument(
        "--title",
        default="Rabbit",
        type=str,
        help="Title to be printed in upper left",
    )
    parser.add_argument(
        "--subtitle",
        default="",
        type=str,
        help="Subtitle to be printed after title",
    )
    parser.add_argument(
        "--xlim",
        type=float,
        nargs=2,
        default=None,
        help="x axis limits",
    )
    parser.add_argument("--titlePos", type=int, default=2, help="title position")
    parser.add_argument(
        "--config",
        type=str,
        default=None,
        help="Path to config file for style formatting",
    )
    return parser.parse_args()


def plot_scan(
    h_scan,
    h_contours=None,
    param_value=0,
    param_variance=1,
    param="x",
    title=None,
    subtitle=None,
    titlePos=0,
<<<<<<< HEAD
    xlim=None,
=======
    ylabel=r"$-2\,\Delta \log L$",
    config={},
    combine=None,
>>>>>>> febf9a78
):

    xlabel = getattr(config, "systematics_labels", {}).get(param, param)

    mask = np.isfinite(h_scan.values())

    x = np.array(h_scan.axes["scan"]).astype(float)[mask]
    y = h_scan.values()[mask] * 2

    fig, ax = plot_tools.figure(
        x,
        xlabel,
        ylabel,
        xlim=(min(x), max(x)),
        ylim=(min(y), max(y)),  # logy=args.logy
    )

    ax.axhline(y=1, color="gray", linestyle="--", alpha=0.5)
    ax.axhline(y=4, color="gray", linestyle="--", alpha=0.5)

    parabola_vals = param_value + np.linspace(
        -3 * param_variance**0.5, 3 * param_variance**0.5, 100
    )
    parabola_nlls = 1 / param_variance * (parabola_vals - param_value) ** 2
    ax.plot(
        parabola_vals,
        parabola_nlls,
        marker="",
        markerfacecolor="none",
        color="red",
        linestyle="-",
        label="Hessian",
    )

    ax.plot(
        x,
        y,
        marker="x",
        color="blue",
        label="Likelihood scan",
        markeredgewidth=2,
    )

    if combine is not None:
        ax.plot(*combine, marker="o", color="orange", label="Combine")

    if h_contours is not None:
        for i, cl in enumerate(h_contours.axes["confidence_level"]):
            x = h_contours[{"confidence_level": cl}].values()[::-1] + param_value
            y = np.full(len(x), float(cl) ** 2)
            label = "Contour scan" if i == 0 else None
            ax.plot(
                x,
                y,
                marker="o",
                markerfacecolor="none",
                color="black",
                linestyle="",
                markeredgewidth=2,
                label=label,
            )
            logger.info(f"{int(float(cl))} sigma confidence level for {param} in {x}")

            ax.axvline(x=0, color="gray", linestyle="--", alpha=0.5)
            for ix in x:
                ax.axvline(x=ix, color="gray", linestyle="--", alpha=0.5)

    ax.legend(loc="upper right")

    plot_tools.add_decor(
        ax,
        title,
        subtitle,
        data=False,
        lumi=None,
        loc=titlePos,
    )

<<<<<<< HEAD
    ax.set_xlabel(param)
    ax.set_ylabel(r"$-2\,\Delta \log L$")
    if xlim is not None:
        ax.set_xlim(xlim)

=======
>>>>>>> febf9a78
    return fig


def main():
    args = parseArgs()

    global logger
    logger = logging.setup_logger(__file__, args.verbose, args.noColorLogger)

    fitresult, meta = io_tools.get_fitresult(args.inputFile, args.result, meta=True)

    config = plot_tools.load_config(args.config)

    meta = {
        "rabbit": meta["meta_info"],
    }

    h_params = fitresult["parms"].get()

    if "contour_scan" in fitresult.keys():
        h_contour = fitresult["contour_scan"].get()
    else:
        h_contour = None

    parms = h_params.axes["parms"] if len(args.params) == 0 else args.params

    if args.combine is not None:
        import uproot

        with uproot.open(args.combine) as tfile:
            vals = tfile["limit"]["r"].array()
            nlls = tfile["limit"]["deltaNLL"].array()

            order = np.argsort(vals)
            vals = vals[order]
            nlls = nlls[order] * 2  # -2ln(L)

    for param in parms:
        p = h_params[{"parms": param}]
        param_value = p.value
        param_variance = p.variance
        h_scan = fitresult[f"nll_scan_{param}"].get()

        if h_contour is not None:
            h_contour_param = h_contour[{"parms": param, "impacts": param}]
        else:
            h_contour_param = None

        fig = plot_scan(
            h_scan,
            h_contour_param,
            param_value=param_value,
            param_variance=param_variance,
            param=param,
            title=args.title,
            subtitle=args.subtitle,
            titlePos=args.titlePos,
<<<<<<< HEAD
            xlim=args.xlim,
=======
            config=config,
            combine=(vals, nlls) if args.combine is not None else None,
>>>>>>> febf9a78
        )
        os.makedirs(args.outpath, exist_ok=True)
        outfile = os.path.join(args.outpath, f"nll_scan_{param}")
        writeOutput(
            fig,
            outfile=outfile,
            extensions=["png", "pdf"],
            meta_info=meta,
            args=args,
            postfix=args.postfix,
        )


if __name__ == "__main__":
    main()<|MERGE_RESOLUTION|>--- conflicted
+++ resolved
@@ -127,13 +127,10 @@
     title=None,
     subtitle=None,
     titlePos=0,
-<<<<<<< HEAD
     xlim=None,
-=======
     ylabel=r"$-2\,\Delta \log L$",
     config={},
     combine=None,
->>>>>>> febf9a78
 ):
 
     xlabel = getattr(config, "systematics_labels", {}).get(param, param)
@@ -212,14 +209,6 @@
         loc=titlePos,
     )
 
-<<<<<<< HEAD
-    ax.set_xlabel(param)
-    ax.set_ylabel(r"$-2\,\Delta \log L$")
-    if xlim is not None:
-        ax.set_xlim(xlim)
-
-=======
->>>>>>> febf9a78
     return fig
 
 
@@ -277,12 +266,9 @@
             title=args.title,
             subtitle=args.subtitle,
             titlePos=args.titlePos,
-<<<<<<< HEAD
             xlim=args.xlim,
-=======
             config=config,
             combine=(vals, nlls) if args.combine is not None else None,
->>>>>>> febf9a78
         )
         os.makedirs(args.outpath, exist_ok=True)
         outfile = os.path.join(args.outpath, f"nll_scan_{param}")
