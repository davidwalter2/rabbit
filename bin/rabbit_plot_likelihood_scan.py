--- conflicted
+++ resolved
@@ -84,14 +84,11 @@
         help="Parameters to plot the likelihood scan",
     )
     parser.add_argument(
-<<<<<<< HEAD
         "--noHessian",
         action="store_true",
         help="Don't include Hessian likelihood approximation in plot",
     )
     parser.add_argument(
-=======
->>>>>>> d456c465
         "--combine",
         type=str,
         default=None,
@@ -135,25 +132,13 @@
     title=None,
     subtitle=None,
     titlePos=0,
-<<<<<<< HEAD
+    xlim=None,
     combine=None,
     ylabel=r"$-2\,\Delta \log L$",
     config={},
     no_hessian=False,
 ):
 
-    xlabel = config.get("systematics_labels", {}).get(param, param)
-
-    x = np.array(h_scan.axes["scan"]).astype(float)
-    y = h_scan.values() * 2
-
-=======
-    xlim=None,
-    ylabel=r"$-2\,\Delta \log L$",
-    config={},
-    combine=None,
-):
-
     xlabel = getattr(config, "systematics_labels", {}).get(param, param)
 
     mask = np.isfinite(h_scan.values())
@@ -161,7 +146,6 @@
     x = np.array(h_scan.axes["scan"]).astype(float)[mask]
     y = h_scan.values()[mask] * 2
 
->>>>>>> d456c465
     fig, ax = plot_tools.figure(
         x,
         xlabel,
@@ -198,7 +182,15 @@
         linewidth=2,
     )
 
-<<<<<<< HEAD
+    ax.plot(
+        x,
+        y,
+        marker="x",
+        color="blue",
+        label="Likelihood scan",
+        markeredgewidth=2,
+    )
+
     if combine is not None:
         ax.plot(
             *combine,
@@ -208,19 +200,6 @@
             color="orange",
             label="Combine",
         )
-=======
-    ax.plot(
-        x,
-        y,
-        marker="x",
-        color="blue",
-        label="Likelihood scan",
-        markeredgewidth=2,
-    )
-
-    if combine is not None:
-        ax.plot(*combine, marker="o", color="orange", label="Combine")
->>>>>>> d456c465
 
     if h_contours is not None:
         for i, cl in enumerate(h_contours.axes["confidence_level"]):
@@ -306,15 +285,10 @@
             title=args.title,
             subtitle=args.subtitle,
             titlePos=args.titlePos,
-<<<<<<< HEAD
-            combine=(vals, nlls) if args.combine is not None else None,
-            config=config,
-            no_hessian=args.noHessian,
-=======
             xlim=args.xlim,
             config=config,
             combine=(vals, nlls) if args.combine is not None else None,
->>>>>>> d456c465
+            no_hessian=args.noHessian,
         )
         os.makedirs(args.outpath, exist_ok=True)
         outfile = os.path.join(args.outpath, f"nll_scan_{param}")
