--- conflicted
+++ resolved
@@ -1283,33 +1283,20 @@
                     "Only global impacts on observables is implemented (use --globalImpacts)"
                 )
 
-<<<<<<< HEAD
-            mapping_key = " ".join(args.mapping)
-            results = fitresult.get("mappings", fitresult.get("physics_models"))
-
-            if mapping_key in results.keys():
-                channels = results[mapping_key]["channels"]
-            else:
-                keys = [key for key in results.keys() if key.startswith(mapping_key)]
-                channels = results[keys[0]]["channels"]
-=======
             def get_model_key(result, key):
 
-                if key in result["physics_models"].keys():
-                    channels = result["physics_models"][key]["channels"]
+                res = result.get("mappings", fitresult.get("physics_models"))
+                if key in res.keys():
+                    channels = res[key]["channels"]
                     return channels, key
                 else:
-                    keys = [
-                        key
-                        for key in result["physics_models"].keys()
-                        if key.startswith(key)
-                    ]
+                    keys = [key for key in res.keys() if key.startswith(key)]
                     if len(keys) == 0:
                         raise ValueError(
-                            f"Physics model {key} not found, available models are: {result['physics_models'].keys()}"
+                            f"Mapping {key} not found, available models are: {res.keys()}"
                         )
 
-                    channels = result["physics_models"][keys[0]]["channels"]
+                    channels = res[keys[0]]["channels"]
                     return channels, keys[0]
 
             model_key = " ".join(args.physicsModel)
@@ -1321,7 +1308,6 @@
 
             channels, model_key = get_model_key(fitresult, model_key)
             channels_ref, model_key_ref = get_model_key(fitresult_ref, model_key_ref)
->>>>>>> 0643258f
 
             for channel, hists in channels.items():
 
@@ -1346,22 +1332,13 @@
                             f"Could not decide which is the right channel from reference file with channels: {channels_ref.keys()}"
                         )
 
-                    hists_ref = fitresult_ref["physics_models"][model_key_ref][
-                        "channels"
-                    ][channel_ref]
-
-<<<<<<< HEAD
-                    if fitresult_ref is not None:
-                        results_ref = fitresult_ref.get(
-                            "mappings", fitresult_ref.get("physics_models")
-                        )
-                        hists_ref = results_ref[mapping_key]["channels"][channel]
-                        hist_ref = hists_ref[key].get()
-                        hist_total_ref = hists_ref["hist_postfit_inclusive"].get()
-=======
+                    res_ref = fitresult_ref.get(
+                        "mappings", fitresult.get("physics_models")
+                    )
+                    hists_ref = res_ref[model_key_ref]["channels"][channel_ref]
+
                     hist_ref = hists_ref[key].get()
                     hist_total_ref = hists_ref["hist_postfit_inclusive"].get()
->>>>>>> 0643258f
 
                     for idxs in itertools.product(
                         *[np.arange(a.size) for a in hist_total.axes]
