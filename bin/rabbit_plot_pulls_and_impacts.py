--- conflicted
+++ resolved
@@ -1302,18 +1302,6 @@
                     return channels, keys[0]
 
             mapping_key = " ".join(args.mapping)
-<<<<<<< HEAD
-            mapping_key_ref = (
-                " ".join(args.mappingRef)
-                if args.mappingRef is not None
-                else mapping_key
-            )
-
-            channels, mapping_key = get_mapping_key(fitresult, mapping_key)
-            channels_ref, mapping_key_ref = get_mapping_key(
-                fitresult_ref, mapping_key_ref
-            )
-=======
 
             channels, mapping_key = get_mapping_key(fitresult, mapping_key)
 
@@ -1327,7 +1315,6 @@
                 channels_ref, mapping_key_ref = get_mapping_key(
                     fitresult_ref, mapping_key_ref
                 )
->>>>>>> 89e22895
 
             for channel, hists in channels.items():
 
@@ -1343,24 +1330,6 @@
 
                     hist = hists[key].get()
 
-<<<<<<< HEAD
-                    if channel in channels_ref.keys():
-                        channel_ref = channel
-                    elif len(channels_ref.keys()) == 1:
-                        channel_ref = [v for v in channels_ref.keys()][0]
-                    else:
-                        raise NotImplementedError(
-                            f"Could not decide which is the right channel from reference file with channels: {channels_ref.keys()}"
-                        )
-
-                    res_ref = fitresult_ref.get(
-                        "mappings", fitresult.get("physics_models")
-                    )
-                    hists_ref = res_ref[mapping_key_ref]["channels"][channel_ref]
-
-                    hist_ref = hists_ref[key].get()
-                    hist_total_ref = hists_ref["hist_postfit_inclusive"].get()
-=======
                     if fitresult_ref:
                         if channel in channels_ref.keys():
                             channel_ref = channel
@@ -1378,7 +1347,6 @@
 
                         hist_ref = hists_ref[key].get()
                         hist_total_ref = hists_ref["hist_postfit_inclusive"].get()
->>>>>>> 89e22895
 
                     for idxs in itertools.product(
                         *[np.arange(a.size) for a in hist_total.axes]
