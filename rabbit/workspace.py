--- conflicted
+++ resolved
@@ -262,7 +262,6 @@
         )
         self.add_hist(hist_name, [axis_parms_x, axis_parms_y], cov)
 
-<<<<<<< HEAD
     def add_nonprofiled_impacts_hist(
         self,
         parms,
@@ -288,7 +287,8 @@
             name,
             [axis_impacts_grouped, axis_downUpVar, axis_parms],
             impacts_grouped,
-=======
+        )
+
     def add_limits_hist(
         self, limits, params, cls_list, clb_list=None, base_name="asymptoticLimits"
     ):
@@ -308,7 +308,6 @@
             axes,
             limits,
             label=f"Asymptotic limits (CLs)",
->>>>>>> 23007544
         )
 
     def add_nll_scan_hist(self, param, scan_values, nll_values, base_name="nll_scan"):
