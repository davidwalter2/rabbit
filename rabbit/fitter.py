import hashlib
import re

import h5py
import numpy as np
import scipy
import tensorflow as tf
import tensorflow_probability as tfp
from wums import logging

from rabbit import io_tools
from rabbit import tfhelpers as tfh

logger = logging.child_logger(__name__)


def solve_quad_eq(a, b, c):
    return 0.5 * (-b + tf.sqrt(b**2 - 4.0 * a * c)) / a


def match_regexp_params(regular_expressions, parameter_names):
    if isinstance(regular_expressions, str):
        regular_expressions = [regular_expressions]
    # Find parameters that match any regex
    compiled_expressions = [re.compile(expr) for expr in regular_expressions]
    matched_parameters = [
        s
        for s in parameter_names
        if any(regex.match(s.decode()) for regex in compiled_expressions)
    ]
    return matched_parameters


class FitterCallback:
    def __init__(self, xv):
        self.iiter = 0
        self.xval = xv

    def __call__(self, intermediate_result):
        logger.debug(f"Iteration {self.iiter}: loss value {intermediate_result.fun}")
        if np.isnan(intermediate_result.fun):
            raise ValueError(f"Loss value is NaN at iteration {self.iiter}")
        self.xval = intermediate_result.x
        self.iiter += 1


class Fitter:
    valid_bin_by_bin_stat_types = ["gamma", "normal-additive", "normal-multiplicative"]
    valid_systematic_types = ["log_normal", "normal"]

    def __init__(self, indata, options, do_blinding=False):
        self.indata = indata

        self.globalImpactsFromJVP = not options.globalImpactsDisableJVP
        self.binByBinStat = not options.noBinByBinStat
        self.binByBinStatMode = options.binByBinStatMode

        if options.binByBinStatType == "automatic":
            if options.covarianceFit:
                self.binByBinStatType = "normal-additive"
            elif options.binByBinStatMode == "full":
                self.binByBinStatType = "normal-multiplicative"
            else:
                self.binByBinStatType = "gamma"
        else:
            self.binByBinStatType = options.binByBinStatType

        if (
            self.binByBinStat
            and self.binByBinStatMode == "full"
            and not self.binByBinStatType.startswith("normal")
        ):
            raise Exception(
                'bin-by-bin stat only for option "--binByBinStatMode full" with "--binByBinStatType normal"'
            )

        if (
            options.covarianceFit
            and self.binByBinStat
            and not self.binByBinStatType.startswith("normal")
        ):
            raise Exception(
                'bin-by-bin stat only for option "--covarianceFit" with "--binByBinStatType normal"'
            )

        if self.binByBinStatType not in Fitter.valid_bin_by_bin_stat_types:
            raise RuntimeError(
                f"Invalid binByBinStatType {self.binByBinStatType}, valid choices are {Fitter.valid_bin_by_bin_stat_types}"
            )

        if self.indata.systematic_type not in Fitter.valid_systematic_types:
            raise RuntimeError(
                f"Invalid systematic_type {self.indata.systematic_type}, valid choices are {Fitter.valid_systematic_types}"
            )

        self.diagnostics = options.diagnostics
        self.minimizer_method = options.minimizerMethod

        if options.covarianceFit and options.chisqFit:
            raise Exception(
                'Use either "--covarianceFit" for chi-squared fit using covariance or "--chisqFit" for diagonal chi-squared fit'
            )

        self.chisqFit = options.chisqFit
        self.covarianceFit = options.covarianceFit
        self.prefitUnconstrainedNuisanceUncertainty = (
            options.prefitUnconstrainedNuisanceUncertainty
        )

        self.pois = []

        if options.POIMode == "mu":
            self.npoi = self.indata.nsignals
            poidefault = tf.ones([self.npoi], dtype=self.indata.dtype)
            for signal in self.indata.signals:
                self.pois.append(signal)

            if options.expectSignal is not None:
                indices = []
                updates = []
                for signal, value in options.expectSignal:
                    idx = self.pois.index(signal.encode())
                    indices.append([idx])
                    updates.append(float(value))

                poidefault = tf.tensor_scatter_nd_update(poidefault, indices, updates)

        elif options.POIMode == "none":
            self.npoi = 0
            poidefault = tf.zeros([], dtype=self.indata.dtype)
        else:
            raise Exception("unsupported POIMode")

        self.do_blinding = do_blinding
        if self.do_blinding:
            self._blinding_offsets_poi = tf.Variable(
                tf.ones([self.npoi], dtype=self.indata.dtype),
                trainable=False,
                name="offset_poi",
            )
            self._blinding_offsets_theta = tf.Variable(
                tf.zeros([self.indata.nsyst], dtype=self.indata.dtype),
                trainable=False,
                name="offset_theta",
            )
            self.init_blinding_values(options.unblind)

        self.parms = np.concatenate([self.pois, self.indata.systs])

        self.allowNegativePOI = options.allowNegativePOI

        if self.allowNegativePOI:
            self.xpoidefault = poidefault
        else:
            self.xpoidefault = tf.sqrt(poidefault)

        # tf variable containing all fit parameters
        thetadefault = tf.zeros([self.indata.nsyst], dtype=self.indata.dtype)
        if self.npoi > 0:
            xdefault = tf.concat([self.xpoidefault, thetadefault], axis=0)
        else:
            xdefault = thetadefault

        self.x = tf.Variable(xdefault, trainable=True, name="x")

        # for freezing parameters
        self.frozen_params = []
        self.frozen_params_mask = tf.Variable(
            tf.zeros_like(self.x, dtype=tf.bool), trainable=False, dtype=tf.bool
        )

        self.frozen_indices = np.array([])
        self.freeze_params(options.freezeParameters)

        # observed number of events per bin
        self.nobs = tf.Variable(
            tf.zeros_like(self.indata.data_obs), trainable=False, name="nobs"
        )
        self.lognobs = tf.Variable(
            tf.zeros_like(self.indata.data_obs), trainable=False, name="lognobs"
        )
        self.data_cov_inv = None

        if self.chisqFit:
            self.varnobs = tf.Variable(
                tf.zeros_like(self.indata.data_obs), trainable=False, name="varnobs"
            )
        elif self.covarianceFit:
            if self.indata.data_cov_inv is None:
                logger.warning(
                    "No covariance provided, use reciproval of data variances"
                )
                self.data_cov_inv = np.diag(
                    1.0 / self.indata.getattr("data_obs", "data_var")
                )
            else:
                # provided covariance
                self.data_cov_inv = self.indata.data_cov_inv

        # constraint minima for nuisance parameters
        self.theta0 = tf.Variable(
            tf.zeros([self.indata.nsyst], dtype=self.indata.dtype),
            trainable=False,
            name="theta0",
        )

        # FIXME for now this is needed even if binByBinStat is off because of how it is used in the global impacts
        #  and uncertainty band computations (gradient is allowed to be zero or None and then propagated or skipped only later)

        # global observables for mc stat uncertainty
        if self.binByBinStatMode == "full":
            self.beta_shape = self.indata.sumw.shape
        elif self.binByBinStatMode == "lite":
            self.beta_shape = (self.indata.sumw.shape[0],)

        self.beta0 = tf.Variable(
            tf.zeros(self.beta_shape, dtype=self.indata.dtype),
            trainable=False,
            name="beta0",
        )
        self.logbeta0 = tf.Variable(
            tf.zeros(self.beta_shape, dtype=self.indata.dtype),
            trainable=False,
            name="logbeta0",
        )
        self.beta0defaultassign()

        # nuisance parameters for mc stat uncertainty
        self.beta = tf.Variable(self.beta0, trainable=False, name="beta")

        # dummy tensor to allow differentiation
        self.ubeta = tf.zeros_like(self.beta)

        if self.binByBinStat:
            if self.binByBinStatMode == "full":
                self.varbeta = self.indata.sumw2
                self.sumw = self.indata.sumw
            else:
                if self.indata.sumw2.ndim > 1:
                    self.varbeta = tf.reduce_sum(self.indata.sumw2, axis=-1)
                    self.sumw = tf.reduce_sum(self.indata.sumw, axis=-1)
                else:
                    self.varbeta = self.indata.sumw2
                    self.sumw = self.indata.sumw

            if self.binByBinStatType in ["gamma", "normal-multiplicative"]:
                self.kstat = self.sumw**2 / self.varbeta
                self.betamask = (self.varbeta == 0.0) | (self.kstat == 0.0)
                self.kstat = tf.where(self.betamask, 1.0, self.kstat)
            elif self.binByBinStatType == "normal-additive":
                # precompute decomposition of composite matrix to speed up
                # calculation of profiled beta values
                if self.covarianceFit:
                    sbeta = tf.math.sqrt(self.varbeta[: self.indata.nbins])

                    if self.binByBinStatMode == "lite":
                        sbeta = tf.linalg.LinearOperatorDiag(sbeta)
                        self.betaauxlu = tf.linalg.lu(
                            sbeta @ self.data_cov_inv @ sbeta
                            + tf.eye(
                                self.data_cov_inv.shape[0],
                                dtype=self.data_cov_inv.dtype,
                            )
                        )
                    elif self.binByBinStatMode == "full":
                        varbetasum = tf.reduce_sum(
                            self.varbeta[: self.indata.nbins], axis=1
                        )

                        varbetasum = tf.linalg.LinearOperatorDiag(varbetasum)

                        self.betaauxlu = tf.linalg.lu(
                            varbetasum @ self.data_cov_inv
                            + tf.eye(
                                self.data_cov_inv.shape[0],
                                dtype=self.data_cov_inv.dtype,
                            )
                        )

        self.nexpnom = tf.Variable(
            self.expected_yield(), trainable=False, name="nexpnom"
        )

        # parameter covariance matrix
        self.cov = tf.Variable(
            self.prefit_covariance(
                unconstrained_err=self.prefitUnconstrainedNuisanceUncertainty
            ),
            trainable=False,
            name="cov",
        )

        # determine if problem is linear (ie likelihood is purely quadratic)
        self.is_linear = (
            (self.chisqFit or self.covarianceFit)
            and (self.npoi == 0 or self.allowNegativePOI)
            and self.indata.symmetric_tensor
            and self.indata.systematic_type == "normal"
            and ((not self.binByBinStat) or self.binByBinStatType == "normal-additive")
        )

<<<<<<< HEAD
    def load_fitresult(self, fitresult_file, fitresult_key):
        # load results from external fit and set postfit value and covariance elements for common parameters
        with h5py.File(fitresult_file, "r") as fext:
            if "x" in fext.keys():
                # fitresult from combinetf
                x_ext = fext["x"][...]
                parms_ext = fext["parms"][...].astype(str)
                cov_ext = fext["cov"][...]
            else:
                # fitresult from rabbit
                h5results_ext = io_tools.get_fitresult(fext, fitresult_key)
                h_parms_ext = h5results_ext["parms"].get()

                x_ext = h_parms_ext.values()
                parms_ext = np.array(h_parms_ext.axes["parms"])
                cov_ext = h5results_ext["cov"].get().values()

        xvals = self.x.numpy()
        covval = self.cov.numpy()
        parms = self.parms.astype(str)

        # Find common elements with their matching indices
        common_elements, idxs, idxs_ext = np.intersect1d(
            parms, parms_ext, assume_unique=True, return_indices=True
        )
        xvals[idxs] = x_ext[idxs_ext]
        covval[np.ix_(idxs, idxs)] = cov_ext[np.ix_(idxs_ext, idxs_ext)]

        self.x.assign(xvals)
        self.cov.assign(tf.constant(covval))
=======
    def update_frozen_params(self):
        new_mask_np = np.isin(self.parms, self.frozen_params)

        self.frozen_params_mask.assign(new_mask_np)
        self.frozen_indices = np.where(new_mask_np)[0]
>>>>>>> 3c9da674

    def freeze_params(self, frozen_parmeter_expressions):
        self.frozen_params.extend(
            match_regexp_params(frozen_parmeter_expressions, self.parms)
        )
        self.update_frozen_params()

    def defreeze_params(self, unfrozen_parmeter_expressions):
        unfrozen_parmeter = match_regexp_params(
            unfrozen_parmeter_expressions, self.parms
        )
        self.frozen_params = [
            x for x in self.frozen_params if x not in unfrozen_parmeter
        ]
        self.update_frozen_params()

    def init_blinding_values(self, unblind_parameter_expressions=[]):

        unblind_parameters = match_regexp_params(
            unblind_parameter_expressions,
            [
                *self.indata.signals,
                *[self.indata.systs[i] for i in self.indata.noiidxs],
            ],
        )

        # check if dataset is an integer (i.e. if it is real data or not) and use this to choose the random seed
        is_dataobs_int = np.sum(
            np.equal(self.indata.data_obs, np.floor(self.indata.data_obs))
        )

        def deterministic_random_from_string(s, mean=0.0, std=5.0):
            # random value with seed taken based on string of parameter name
            if isinstance(s, str):
                s = s.encode("utf-8")

            if is_dataobs_int:
                s += b"_data"

            # Hash the string
            hash = hashlib.sha256(s).hexdigest()

            seed_seq = np.random.SeedSequence(int(hash, 16))
            rng = np.random.default_rng(seed_seq)

            value = rng.normal(loc=mean, scale=std)
            return value

        # multiply offset to nois
        self._blinding_values_theta = np.zeros(self.indata.nsyst, dtype=np.float64)
        for i in self.indata.noiidxs:
            param = self.indata.systs[i]
            if param in unblind_parameters:
                continue
            logger.debug(f"Blind parameter {param}")
            value = deterministic_random_from_string(param)
            self._blinding_values_theta[i] = value

        # add offset to pois
        self._blinding_values_poi = np.ones(self.npoi, dtype=np.float64)
        for i in range(self.npoi):
            param = self.indata.signals[i]
            if param in unblind_parameters:
                continue
            logger.debug(f"Blind signal strength modifier for {param}")
            value = deterministic_random_from_string(param)
            self._blinding_values_poi[i] = np.exp(value)

    def set_blinding_offsets(self, blind=True):
        if not self.do_blinding:
            return
        if blind:
            self._blinding_offsets_poi.assign(self._blinding_values_poi)
            self._blinding_offsets_theta.assign(self._blinding_values_theta)
        else:
            self._blinding_offsets_poi.assign(np.ones(self.npoi, dtype=np.float64))
            self._blinding_offsets_theta.assign(
                np.zeros(self.indata.nsyst, dtype=np.float64)
            )

    def get_blinded_theta(self):
        theta = self.x[self.npoi :]
        if self.do_blinding:
            return theta + self._blinding_offsets_theta
        else:
            return theta

    def get_blinded_poi(self):
        xpoi = self.x[: self.npoi]
        if self.allowNegativePOI:
            poi = xpoi
        else:
            poi = tf.square(xpoi)
        if self.do_blinding:
            return poi * self._blinding_offsets_poi
        else:
            return poi

    def _default_beta0(self):
        if self.binByBinStatType in ["gamma", "normal-multiplicative"]:
            return tf.ones(self.beta_shape, dtype=self.indata.dtype)
        elif self.binByBinStatType == "normal-additive":
            return tf.zeros(self.beta_shape, dtype=self.indata.dtype)

    def prefit_covariance(self, unconstrained_err=0.0):
        # free parameters are taken to have zero uncertainty for the purposes of prefit uncertainties
        var_poi = tf.zeros([self.npoi], dtype=self.indata.dtype)

        # nuisances have their uncertainty taken from the constraint term, but unconstrained nuisances
        # are set to a placeholder uncertainty (zero by default) for the purposes of prefit uncertainties
        var_theta = tf.where(
            self.indata.constraintweights == 0.0,
            unconstrained_err**2,
            tf.math.reciprocal(self.indata.constraintweights),
        )

        invhessianprefit = tf.linalg.diag(tf.concat([var_poi, var_theta], axis=0))
        return invhessianprefit

    @tf.function
    def val_jac(self, fun, *args, **kwargs):
        with tf.GradientTape() as t:
            val = fun(*args, **kwargs)
        jac = t.jacobian(val, self.x)

        return val, jac

    def set_nobs(self, values, variances=None):
        if self.chisqFit:
            # covariance from data stat
            if tf.math.reduce_any(values <= 0).numpy():
                raise RuntimeError(
                    "Bins in 'nobs <= 0' encountered, chi^2 fit can not be performed."
                )
            self.varnobs.assign(values if variances is None else variances)

        self.nobs.assign(values)
        # compute offset for poisson nll improved numerical precision in minimizatoin
        # the offset is chosen to give the saturated likelihood
        nobssafe = tf.where(values == 0.0, tf.constant(1.0, dtype=values.dtype), values)
        self.lognobs.assign(tf.math.log(nobssafe))

    def set_beta0(self, values):
        self.beta0.assign(values)
        # compute offset for Gamma nll improved numerical precision in minimizatoin
        # the offset is chosen to give the saturated likelihood
        beta0safe = tf.where(
            values == 0.0, tf.constant(1.0, dtype=values.dtype), values
        )
        self.logbeta0.assign(tf.math.log(beta0safe))

    def theta0defaultassign(self):
        self.theta0.assign(tf.zeros([self.indata.nsyst], dtype=self.theta0.dtype))

    def xdefaultassign(self):
        if self.npoi == 0:
            self.x.assign(self.theta0)
        else:
            self.x.assign(tf.concat([self.xpoidefault, self.theta0], axis=0))

    def beta0defaultassign(self):
        self.set_beta0(self._default_beta0())

    def betadefaultassign(self):
        self.beta.assign(self.beta0)

    def defaultassign(self):
        self.cov.assign(
            self.prefit_covariance(
                unconstrained_err=self.prefitUnconstrainedNuisanceUncertainty
            )
        )
        self.theta0defaultassign()
        if self.binByBinStat:
            self.beta0defaultassign()
            self.betadefaultassign()
        self.xdefaultassign()
        if self.do_blinding:
            self.set_blinding_offsets(False)

    def bayesassign(self):
        # FIXME use theta0 as the mean and constraintweight to scale the width
        if self.npoi == 0:
            self.x.assign(
                self.theta0
                + tf.random.normal(shape=self.theta0.shape, dtype=self.theta0.dtype)
            )
        else:
            self.x.assign(
                tf.concat(
                    [
                        self.xpoidefault,
                        self.theta0
                        + tf.random.normal(
                            shape=self.theta0.shape, dtype=self.theta0.dtype
                        ),
                    ],
                    axis=0,
                )
            )

        if self.binByBinStat:
            if self.binByBinStatType == "gamma":
                # FIXME this is only valid for beta0=beta=1 (but this should always be the case when throwing toys)
                betagen = (
                    tf.random.gamma(
                        shape=[],
                        alpha=self.kstat * self.beta0 + 1.0,
                        beta=tf.ones_like(self.kstat),
                        dtype=self.beta.dtype,
                    )
                    / self.kstat
                )

                betagen = tf.where(self.kstat == 0.0, 0.0, betagen)
                self.beta.assign(betagen)
            else:
                if self.binByBinStatType == "normal-multiplicative":
                    stddev_beta0 = tf.sqrt(self.varbeta)
                elif self.binByBinStatType == "normal-additive":
                    stddev_beta0 = tf.ones_like(self.beta0)

                self.beta.assign(
                    tf.random.normal(
                        shape=[],
                        mean=self.beta0,
                        stddev=stddev_beta0,
                        dtype=self.beta.dtype,
                    )
                )

    def frequentistassign(self):
        # FIXME use theta as the mean and constraintweight to scale the width
        self.theta0.assign(
            tf.random.normal(shape=self.theta0.shape, dtype=self.theta0.dtype)
        )
        if self.binByBinStat:
            if self.binByBinStatType == "gamma":
                # FIXME this is only valid for beta0=beta=1 (but this should always be the case when throwing toys)
                beta0gen = (
                    tf.random.poisson(
                        shape=[],
                        lam=self.kstat * self.beta,
                        dtype=self.beta.dtype,
                    )
                    / self.kstat
                )

                beta0gen = tf.where(
                    self.kstat == 0.0,
                    tf.constant(0.0, dtype=self.kstat.dtype),
                    beta0gen,
                )
                self.set_beta0(beta0gen)
            else:
                if self.binByBinStatType == "normal-multiplicative":
                    stddev_beta = tf.sqrt(self.varbeta)
                elif self.binByBinStatType == "normal-additive":
                    stddev_beta = tf.ones_like(self.beta)

                self.set_beta0(
                    tf.random.normal(
                        shape=[],
                        mean=self.beta,
                        stddev=stddev_beta,
                        dtype=self.beta.dtype,
                    )
                )

    def toyassign(
        self,
        data_values=None,
        data_variances=None,
        syst_randomize="frequentist",
        data_randomize="poisson",
        data_mode="expected",
        randomize_parameters=False,
    ):
        if syst_randomize == "bayesian":
            # randomize actual values
            self.bayesassign()
        elif syst_randomize == "frequentist":
            # randomize nuisance constraint minima
            self.frequentistassign()

        if data_mode == "expected":
            data_nom = self.expected_yield()
        elif data_mode == "observed":
            data_nom = data_values

        if data_randomize == "poisson":
            if self.covarianceFit:
                raise RuntimeError(
                    "Toys with external covariance only possible with data_randomize=normal"
                )
            else:
                self.set_nobs(
                    tf.random.poisson(lam=data_nom, shape=[], dtype=self.nobs.dtype)
                )
        elif data_randomize == "normal":
            if self.covarianceFit:
                pdata = tfp.distributions.MultivariateNormalTriL(
                    loc=data_nom,
                    scale_tril=tf.linalg.cholesky(tf.linalg.inv(self.data_cov_inv)),
                )
                self.set_nobs(pdata.sample())
            else:
                if self.chisqFit:
                    data_var = data_nom if data_variances is None else data_variances
                else:
                    data_var = data_nom

                self.set_nobs(
                    tf.random.normal(
                        mean=data_nom,
                        stddev=tf.sqrt(data_var),
                        shape=[],
                        dtype=self.nobs.dtype,
                    ),
                    data_variances,
                )
        elif data_randomize == "none":
            self.set_nobs(data_nom, data_variances)

        # assign start values for nuisance parameters to constraint minima
        self.xdefaultassign()
        if self.binByBinStat:
            self.betadefaultassign()
        # set likelihood offset
        self.nexpnom.assign(self.expected_yield())

        if randomize_parameters:
            # the special handling of the diagonal case here speeds things up, but is also required
            # in case the prefit covariance has zero for some uncertainties (which is the default
            # for unconstrained nuisances for example) since the multivariate normal distribution
            # requires a positive-definite covariance matrix
            if tfh.is_diag(self.cov):
                self.x.assign(
                    tf.random.normal(
                        shape=[],
                        mean=self.x,
                        stddev=tf.sqrt(tf.linalg.diag_part(self.cov)),
                        dtype=self.x.dtype,
                    )
                )
            else:
                pparms = tfp.distributions.MultivariateNormalTriL(
                    loc=self.x, scale_tril=tf.linalg.cholesky(self.cov)
                )
                self.x.assign(pparms.sample())
            if self.binByBinStat:
                self.beta.assign(
                    tf.random.normal(
                        shape=[],
                        mean=self.beta0,
                        stddev=tf.sqrt(self.varbeta),
                        dtype=self.beta.dtype,
                    )
                )

    def nonprofiled_impacts_parms(self, unconstrained_err=1.0):
        x_tmp = tf.identity(self.x.value())
        x_tmp_tiled = tf.tile(
            tf.reshape(x_tmp, [1, 1, -1]), [len(self.frozen_indices), 2, 1]
        )
        nonprofiled_impacts = tf.Variable(x_tmp_tiled)

        theta0_tmp = tf.identity(self.theta0.value())

        err_theta = tf.where(
            self.indata.constraintweights == 0.0,
            unconstrained_err,
            tf.math.reciprocal(self.indata.constraintweights),
        )

        for i, idx in enumerate(self.frozen_indices):
            logger.info(f"Now at parameter {self.frozen_params[i]}")

            for j, sign in enumerate((1, -1)):
                variation = (
                    sign * err_theta[idx - self.npoi] + theta0_tmp[idx - self.npoi]
                )
                # vary the non-profile parameter
                self.theta0[idx - self.npoi].assign(variation)
                self.x[idx].assign(
                    variation
                )  # this should not be needed but should accelerates the minimization
                # minimize
                self.minimize()
                if self.diagnostics:
                    val, grad, hess = self.loss_val_grad_hess()
                    edmval, cov = tfh.edmval_cov(grad, hess)
                    logger.info(f"edmval: {edmval}")
                # difference w.r.t. nominal fit
                diff = x_tmp - self.x.value()
                nonprofiled_impacts[i, j].assign(diff)
                self.x.assign(x_tmp)

            # back to original value
            self.theta0[idx - self.npoi].assign(theta0_tmp[idx - self.npoi])

        # grouped nonprofiled impacts
        @tf.function
        def envelope(values):
            zeros = tf.zeros(
                (tf.shape(values)[0], tf.shape(values)[-1]), dtype=values.dtype
            )
            vmin = tf.reduce_min(values, axis=1)
            vmax = tf.reduce_max(values, axis=1)
            lower = -tf.sqrt(tf.reduce_sum(tf.minimum(zeros, vmin) ** 2, axis=0))
            upper = tf.sqrt(tf.reduce_sum(tf.maximum(zeros, vmax) ** 2, axis=0))
            return tf.stack([lower, upper])

        impact_group_names = []
        impact_groups = []

        for group, idxs in zip(self.indata.systgroups, self.indata.systgroupidxs):
            frozen_mask = tf.constant(np.isin(self.frozen_indices, idxs))
            frozen_idxs = tf.where(frozen_mask)
            if tf.size(frozen_idxs) > 0:
                selected_impacts = tf.gather(nonprofiled_impacts, frozen_idxs[:, 0])
                group_env = envelope(selected_impacts)
                impact_groups.append(group_env)
                impact_group_names.append(group)

        # Add total envelope
        total_env = envelope(nonprofiled_impacts)
        impact_groups.append(total_env)
        impact_group_names.append(b"Total")

        impact_groups = tf.stack(impact_groups)

        return (
            self.frozen_params,
            nonprofiled_impacts.numpy(),
            impact_group_names,
            impact_groups.numpy(),
        )

    def _compute_impact_group(self, v, idxs):
        cov_reduced = tf.gather(self.cov[self.npoi :, self.npoi :], idxs, axis=0)
        cov_reduced = tf.gather(cov_reduced, idxs, axis=1)
        v_reduced = tf.gather(v, idxs, axis=1)
        invC_v = tf.linalg.solve(cov_reduced, tf.transpose(v_reduced))
        v_invC_v = tf.einsum("ij,ji->i", v_reduced, invC_v)
        return tf.sqrt(v_invC_v)

    def _gather_poi_noi_vector(self, v):
        v_poi = v[: self.npoi]
        # protection for constained NOIs, set them to 0
        mask = (self.indata.noiidxs >= 0) & (
            self.indata.noiidxs < tf.shape(v[self.npoi :])[0]
        )
        safe_idxs = tf.where(mask, self.indata.noiidxs, 0)
        mask = tf.cast(mask, v.dtype)
        mask = tf.reshape(
            mask,
            tf.concat(
                [tf.shape(mask), tf.ones(tf.rank(v) - 1, dtype=tf.int32)], axis=0
            ),
        )
        v_noi = tf.gather(v[self.npoi :], safe_idxs) * mask
        v_gathered = tf.concat([v_poi, v_noi], axis=0)
        return v_gathered

    @tf.function
    def impacts_parms(self, hess):
        # impact for poi at index i in covariance matrix from nuisance with index j is C_ij/sqrt(C_jj) = <deltax deltatheta>/sqrt(<deltatheta^2>)
        v = self._gather_poi_noi_vector(self.cov)
        impacts = v / tf.reshape(tf.sqrt(tf.linalg.diag_part(self.cov)), [1, -1])

        nstat = self.npoi + self.indata.nsystnoconstraint
        hess_stat = hess[:nstat, :nstat]
        inv_hess_stat = tf.linalg.inv(hess_stat)

        if self.binByBinStat:
            # impact bin-by-bin stat
            val_no_bbb, grad_no_bbb, hess_no_bbb = self.loss_val_grad_hess(
                profile=False
            )

            hess_stat_no_bbb = hess_no_bbb[:nstat, :nstat]
            inv_hess_stat_no_bbb = tf.linalg.inv(hess_stat_no_bbb)
            impacts_data_stat = tf.sqrt(tf.linalg.diag_part(inv_hess_stat_no_bbb))
            impacts_data_stat = self._gather_poi_noi_vector(impacts_data_stat)
            impacts_data_stat = tf.reshape(impacts_data_stat, (-1, 1))

            impacts_bbb_sq = tf.linalg.diag_part(inv_hess_stat - inv_hess_stat_no_bbb)
            impacts_bbb_sq = self._gather_poi_noi_vector(impacts_bbb_sq)
            impacts_bbb = tf.sqrt(tf.nn.relu(impacts_bbb_sq))  # max(0,x)
            impacts_bbb = tf.reshape(impacts_bbb, (-1, 1))
            impacts_grouped = tf.concat([impacts_data_stat, impacts_bbb], axis=1)
        else:
            impacts_data_stat = tf.sqrt(tf.linalg.diag_part(inv_hess_stat))
            impacts_data_stat = self._gather_poi_noi_vector(impacts_data_stat)
            impacts_data_stat = tf.reshape(impacts_data_stat, (-1, 1))
            impacts_grouped = impacts_data_stat

        if len(self.indata.systgroupidxs):
            impacts_grouped_syst = tf.map_fn(
                lambda idxs: self._compute_impact_group(v[:, self.npoi :], idxs),
                tf.ragged.constant(self.indata.systgroupidxs, dtype=tf.int32),
                fn_output_signature=tf.TensorSpec(
                    shape=(impacts.shape[0],), dtype=tf.float64
                ),
            )
            impacts_grouped_syst = tf.transpose(impacts_grouped_syst)
            impacts_grouped = tf.concat([impacts_grouped_syst, impacts_grouped], axis=1)

        return impacts, impacts_grouped

    def _compute_global_impact_group(self, d_squared, idxs):
        gathered = tf.gather(d_squared, idxs, axis=-1)
        d_squared_summed = tf.reduce_sum(gathered, axis=-1)
        return tf.sqrt(d_squared_summed)

    def dbetadx_tangents(self, tangent_vector):
        """
        Computes JVP for a single tangent vector (column of cov_dexpdx).
        """
        # Setup Forward Accumulator for this tangent
        with tf.autodiff.ForwardAccumulator(self.x, tangent_vector) as acc:
            _1, _2, beta = self._compute_yields_with_beta(
                profile=True, compute_norm=False, full=False
            )
        return acc.jvp(beta)

    def _compute_global_impacts_beta0_jvp(self, cov_dexpdx, profile=True):
        """
        Computes global impacts from beta parameters via JVP in forward accumulator mode.
        This is fast in case of more beta parameters than explicit parameters (self.x) and 'cov_dexpdx' has only a few columns.
        It should always be more memory efficient
        """
        with tf.GradientTape() as t2:
            t2.watch(self.ubeta)
            with tf.GradientTape() as t1:
                t1.watch(self.ubeta)
                _1, _2, beta = self._compute_yields_with_beta(
                    profile=profile, compute_norm=False, full=False
                )
                lbeta = self._compute_lbeta(beta)
            pdlbetadbeta = t1.gradient(lbeta, self.ubeta)

        # pd2lbetadbeta2 is diagonal so we can use gradient instead of jacobian
        pd2lbetadbeta2_diag = t2.gradient(pdlbetadbeta, self.ubeta)

        # this the cholesky decomposition of pd2lbetadbeta2
        sbeta = tf.linalg.LinearOperatorDiag(
            tf.sqrt(tf.reshape(pd2lbetadbeta2_diag, [-1])), is_self_adjoint=True
        )

        impacts_beta_shape = (*self.beta_shape, cov_dexpdx.shape[-1])
        impacts_beta0 = tf.zeros(shape=impacts_beta_shape, dtype=cov_dexpdx.dtype)

        if profile:
            # dbeta/dx is None if not profiled (no relation)
            tangents = tf.transpose(cov_dexpdx)
            dbetadx_cov_dexpdx = tf.vectorized_map(self.dbetadx_tangents, tangents)

            # flatten all but first axes
            dbetadx_cov_dexpdx = tf.reshape(
                dbetadx_cov_dexpdx, [tf.shape(dbetadx_cov_dexpdx)[0], -1]
            )
            dbetadx_cov_dexpdx = tf.transpose(dbetadx_cov_dexpdx)

            impacts_beta0 += tf.reshape(sbeta @ dbetadx_cov_dexpdx, impacts_beta_shape)

        return impacts_beta0, sbeta

    def _compute_global_impacts_beta0(self, cov_dexpdx, profile=True):
        """
        Computes global impacts from beta parameters in the traditional mode.
        This is fast in case of less beta parameters than explicit parameters (self.x) or 'cov_dexpdx' has many columns.
        """
        with tf.GradientTape(persistent=True) as t2:
            t2.watch([self.x, self.ubeta])
            with tf.GradientTape(persistent=True) as t1:
                t1.watch([self.x, self.ubeta])
                _1, _2, beta = self._compute_yields_with_beta(
                    profile=profile, compute_norm=False, full=False
                )
                lbeta = self._compute_lbeta(beta)
            pdlbetadbeta = t1.gradient(lbeta, self.ubeta)
            dbetadx = t1.jacobian(beta, self.x)
        # pd2lbetadbeta2 is diagonal so we can use gradient instead of jacobian
        pd2lbetadbeta2_diag = t2.gradient(pdlbetadbeta, self.ubeta)

        # this the cholesky decomposition of pd2lbetadbeta2
        sbeta = tf.linalg.LinearOperatorDiag(
            tf.sqrt(tf.reshape(pd2lbetadbeta2_diag, [-1])), is_self_adjoint=True
        )

        impacts_beta_shape = (*self.beta_shape, cov_dexpdx.shape[-1])
        impacts_beta0 = tf.zeros(shape=impacts_beta_shape, dtype=cov_dexpdx.dtype)

        if profile:
            dbetadx_cov_dexpdx = dbetadx @ cov_dexpdx
            dbetadx_cov_dexpdx = tf.reshape(
                dbetadx_cov_dexpdx, [-1, tf.shape(dbetadx_cov_dexpdx)[-1]]
            )

            impacts_beta0 += tf.reshape(sbeta @ dbetadx_cov_dexpdx, impacts_beta_shape)

        return impacts_beta0, sbeta

    def _compute_global_impacts_x0(self, cov_dexpdx):
        with tf.GradientTape() as t2:
            with tf.GradientTape() as t1:
                lc = self._compute_lc()
            dlcdx = t1.gradient(lc, self.x)
        # d2lcdx2 is diagonal so we can use gradient instead of jacobian
        d2lcdx2_diag = t2.gradient(dlcdx, self.x)

        # sc is the cholesky decomposition of d2lcdx2
        sc = tf.linalg.LinearOperatorDiag(tf.sqrt(d2lcdx2_diag), is_self_adjoint=True)
        return sc @ cov_dexpdx

    @tf.function
    def global_impacts_parms(self):
        # TODO migrate this to a physics model to avoid the below code which is largely duplicated

        idxs_poi = tf.range(self.npoi, dtype=tf.int64)
        idxs_noi = tf.constant(self.npoi + self.indata.noiidxs, dtype=tf.int64)
        idxsout = tf.concat([idxs_poi, idxs_noi], axis=0)

        dexpdx = tf.one_hot(idxsout, depth=self.cov.shape[0], dtype=self.cov.dtype)

        cov_dexpdx = tf.matmul(self.cov, dexpdx, transpose_b=True)

        var_total = tf.linalg.diag_part(self.cov)
        var_total = tf.gather(var_total, idxsout)

        if self.binByBinStat:
            if self.globalImpactsFromJVP:
                impacts_beta0, _ = self._compute_global_impacts_beta0_jvp(cov_dexpdx)
            else:
                impacts_beta0, _ = self._compute_global_impacts_beta0(cov_dexpdx)

            var_beta0 = tf.reduce_sum(tf.square(impacts_beta0), axis=0)

            if self.binByBinStatMode == "full":
                impacts_beta0_process = tf.sqrt(var_beta0)
                var_beta0 = tf.reduce_sum(var_beta0, axis=0)

            impacts_beta0_total = tf.sqrt(var_beta0)

        impacts_x0 = self._compute_global_impacts_x0(cov_dexpdx)
        impacts_theta0 = impacts_x0[self.npoi :]

        impacts_theta0 = tf.transpose(impacts_theta0)
        impacts = impacts_theta0

        impacts_theta0_sq = tf.square(impacts_theta0)
        var_theta0 = tf.reduce_sum(impacts_theta0_sq, axis=-1)

        var_nobs = var_total - var_theta0

        if self.binByBinStat:
            var_nobs -= var_beta0

        impacts_nobs = tf.sqrt(var_nobs)

        if self.binByBinStat:
            impacts_grouped = tf.stack([impacts_nobs, impacts_beta0_total], axis=-1)
            if self.binByBinStatMode == "full":
                impacts_grouped = tf.concat(
                    [impacts_grouped, tf.transpose(impacts_beta0_process)], axis=-1
                )

        else:
            impacts_grouped = impacts_nobs[..., None]

        if len(self.indata.systgroupidxs):
            impacts_grouped_syst = tf.map_fn(
                lambda idxs: self._compute_global_impact_group(impacts_theta0_sq, idxs),
                tf.ragged.constant(self.indata.systgroupidxs, dtype=tf.int64),
                fn_output_signature=tf.TensorSpec(
                    shape=(impacts_theta0_sq.shape[0],), dtype=impacts_theta0_sq.dtype
                ),
            )
            impacts_grouped_syst = tf.transpose(impacts_grouped_syst)
            impacts_grouped = tf.concat([impacts_grouped_syst, impacts_grouped], axis=1)

        return impacts, impacts_grouped

    def _pd2ldbeta2(self, profile=False):
        with tf.GradientTape(watch_accessed_variables=False) as t2:
            t2.watch([self.ubeta])
            with tf.GradientTape(watch_accessed_variables=False) as t1:
                t1.watch([self.ubeta])
                if profile:
                    val = self._compute_loss(profile=True)
                else:
                    # TODO this principle can probably be generalized to other parts of the code
                    # to further reduce special cases

                    # if not profiling, likelihood doesn't include the data contribution
                    _1, _2, beta = self._compute_yields_with_beta(
                        profile=False, compute_norm=False, full=False
                    )
                    lbeta = self._compute_lbeta(beta)
                    val = lbeta

            pdldbeta = t1.gradient(val, self.ubeta)
        if self.covarianceFit and profile:
            pd2ldbeta2_matrix = t2.jacobian(pdldbeta, self.ubeta)
            pd2ldbeta2 = tf.linalg.LinearOperatorFullMatrix(
                pd2ldbeta2_matrix, is_self_adjoint=True
            )
        else:
            # pd2ldbeta2 is diagonal, so we can use gradient instead of jacobian
            pd2ldbeta2 = t2.gradient(pdldbeta, self.ubeta)
        return pd2ldbeta2

    def _dxdvars(self):
        with tf.GradientTape() as t2:
            t2.watch([self.theta0, self.nobs, self.beta0])
            with tf.GradientTape() as t1:
                t1.watch([self.theta0, self.nobs, self.beta0])
                val = self._compute_loss()
            grad = t1.gradient(val, self.x)
        pd2ldxdtheta0, pd2ldxdnobs, pd2ldxdbeta0 = t2.jacobian(
            grad, [self.theta0, self.nobs, self.beta0], unconnected_gradients="zero"
        )

        # cov is inverse hesse, thus cov ~ d2xd2l
        dxdtheta0 = -self.cov @ pd2ldxdtheta0
        dxdnobs = -self.cov @ pd2ldxdnobs
        dxdbeta0 = -self.cov @ tf.reshape(pd2ldxdbeta0, [pd2ldxdbeta0.shape[0], -1])

        return dxdtheta0, dxdnobs, dxdbeta0

    def _compute_expected(
        self, fun_exp, inclusive=True, profile=False, full=True, need_observables=True
    ):
        if need_observables:
            observables = self._compute_yields(
                inclusive=inclusive, profile=profile, full=full
            )
            expected = fun_exp(self.x, observables)
        else:
            expected = fun_exp(self.x)

        return expected

    def _expected_with_variance(
        self,
        fun_exp,
        compute_cov=False,
        compute_global_impacts=False,
        profile=False,
        inclusive=True,
        full=True,
        need_observables=True,
    ):
        # compute uncertainty on expectation propagating through uncertainty on fit parameters using full covariance matrix
        # FIXME switch back to optimized version at some point?

        def compute_derivatives(dvars):
            with tf.GradientTape(watch_accessed_variables=False) as t:
                t.watch(dvars)
                expected = self._compute_expected(
                    fun_exp,
                    inclusive=inclusive,
                    profile=profile,
                    full=full,
                    need_observables=need_observables,
                )
                expected_flat = tf.reshape(expected, (-1,))
            jacs = t.jacobian(
                expected_flat,
                dvars,
            )
            return expected, *jacs

        if self.binByBinStat:
            dvars = [self.x, self.ubeta]
            expected, dexpdx, pdexpdbeta = compute_derivatives(dvars)
        else:
            dvars = [self.x]
            expected, dexpdx = compute_derivatives(dvars)
            pdexpdbeta = None

        if compute_cov or compute_global_impacts:
            cov_dexpdx = tf.matmul(self.cov, dexpdx, transpose_b=True)

        if compute_cov:
            expcov = dexpdx @ cov_dexpdx
        else:
            # matrix free calculation
            expvar_flat = tf.einsum("ij,jk,ik->i", dexpdx, self.cov, dexpdx)
            expcov = None

        if pdexpdbeta is not None:
            pd2ldbeta2 = self._pd2ldbeta2(profile)

            if self.covarianceFit and profile:
                pd2ldbeta2_pdexpdbeta = pd2ldbeta2.solve(pdexpdbeta, adjoint_arg=True)
            else:
                if self.binByBinStatType == "normal-additive":
                    pd2ldbeta2_pdexpdbeta = pdexpdbeta / pd2ldbeta2[None, :]
                else:
                    pd2ldbeta2_pdexpdbeta = tf.where(
                        self.betamask[None, :],
                        tf.zeros_like(pdexpdbeta),
                        pdexpdbeta / pd2ldbeta2[None, :],
                    )

                # flatten all but first axes
                batch = tf.shape(pdexpdbeta)[0]
                pdexpdbeta = tf.reshape(pdexpdbeta, [batch, -1])
                pd2ldbeta2_pdexpdbeta = tf.transpose(
                    tf.reshape(pd2ldbeta2_pdexpdbeta, [batch, -1])
                )

            if compute_cov:
                expcov += pdexpdbeta @ pd2ldbeta2_pdexpdbeta
            else:
                expvar_flat += tf.einsum("ik,ki->i", pdexpdbeta, pd2ldbeta2_pdexpdbeta)

        if compute_cov:
            expvar_flat = tf.linalg.diag_part(expcov)

        expvar = tf.reshape(expvar_flat, tf.shape(expected))

        if compute_global_impacts:
            # the fully general contribution to the covariance matrix
            # for a factorized likelihood L = sum_i L_i can be written as
            # cov_i = dexpdx @ cov_x @ d2L_i/dx2 @ cov_x @ dexpdx.T
            # This is totally general and always adds up to the total covariance matrix

            # This can be factorized into impacts only if the individual contributions
            # are rank 1.  This is not the case in general for the data stat uncertainties,
            # in particular where postfit nexpected != nobserved and nexpected is not a linear
            # function of the poi's and nuisance parameters x

            # For the systematic and MC stat uncertainties this is equivalent to the
            # more conventional global impact calculation (and without needing to insert the uncertainty on
            # the global observables "by hand", which can be non-trivial beyond the Gaussian case)

            if self.binByBinStat:
                if self.globalImpactsFromJVP:
                    impacts_beta0, sbeta = self._compute_global_impacts_beta0_jvp(
                        cov_dexpdx, profile
                    )
                else:
                    impacts_beta0, sbeta = self._compute_global_impacts_beta0(
                        cov_dexpdx, profile
                    )

                if pdexpdbeta is not None:
                    impacts_beta0 += tf.reshape(
                        sbeta @ pd2ldbeta2_pdexpdbeta, impacts_beta0.shape
                    )

                var_beta0 = tf.reduce_sum(tf.square(impacts_beta0), axis=0)
                if self.binByBinStatMode == "full":
                    impacts_beta0_process = tf.sqrt(var_beta0)
                    var_beta0 = tf.reduce_sum(var_beta0, axis=0)

                impacts_beta0_total = tf.sqrt(var_beta0)

            # protect against inconsistency
            # FIXME this should be handled more generally e.g. through modification of
            # the constraintweights for prefit vs postfit, though special handling of the zero
            # uncertainty case would still be needed
            if (not profile) and self.prefitUnconstrainedNuisanceUncertainty != 0.0:
                raise NotImplementedError(
                    "Global impacts calculation not implemented for prefit case where prefitUnconstrainedNuisanceUncertainty != 0."
                )

            impacts_x0 = self._compute_global_impacts_x0(cov_dexpdx)
            impacts_theta0 = impacts_x0[self.npoi :]

            impacts_theta0 = tf.transpose(impacts_theta0)
            impacts = impacts_theta0

            impacts_theta0_sq = tf.square(impacts_theta0)
            var_theta0 = tf.reduce_sum(impacts_theta0_sq, axis=-1)

            var_nobs = expvar_flat - var_theta0

            if self.binByBinStat:
                var_nobs -= var_beta0

            impacts_nobs = tf.sqrt(var_nobs)

            if self.binByBinStat:
                impacts_grouped = tf.stack([impacts_nobs, impacts_beta0_total], axis=-1)
                if self.binByBinStatMode == "full":
                    impacts_grouped = tf.concat(
                        [impacts_grouped, tf.transpose(impacts_beta0_process)], axis=-1
                    )

            else:
                impacts_grouped = impacts_nobs[..., None]

            if len(self.indata.systgroupidxs):
                impacts_grouped_syst = tf.map_fn(
                    lambda idxs: self._compute_global_impact_group(
                        impacts_theta0_sq, idxs
                    ),
                    tf.ragged.constant(self.indata.systgroupidxs, dtype=tf.int64),
                    fn_output_signature=tf.TensorSpec(
                        shape=(impacts_theta0_sq.shape[0],),
                        dtype=impacts_theta0_sq.dtype,
                    ),
                )
                impacts_grouped_syst = tf.transpose(impacts_grouped_syst)

                impacts_grouped = tf.concat(
                    [impacts_grouped_syst, impacts_grouped], axis=-1
                )

            impacts = tf.reshape(impacts, [*expvar.shape, impacts.shape[-1]])
            impacts_grouped = tf.reshape(
                impacts_grouped, [*expvar.shape, impacts_grouped.shape[-1]]
            )
        else:
            impacts = None
            impacts_grouped = None

        return expected, expvar, expcov, impacts, impacts_grouped

    def _expected_variations(
        self,
        fun_exp,
        correlations,
        inclusive=True,
        full=True,
        need_observables=True,
    ):
        with tf.GradientTape() as t:
            # note that beta should only be profiled if correlations are taken into account
            expected = self._compute_expected(
                fun_exp,
                inclusive=inclusive,
                profile=correlations,
                full=full,
                need_observables=need_observables,
            )
            expected_flat = tf.reshape(expected, (-1,))
        dexpdx = t.jacobian(expected_flat, self.x)

        if correlations:
            # construct the matrix such that the columns represent
            # the variations associated with profiling a given parameter
            # taking into account its correlations with the other parameters
            dx = self.cov / tf.sqrt(tf.linalg.diag_part(self.cov))[None, :]

            dexp = dexpdx @ dx
        else:
            dexp = dexpdx * tf.sqrt(tf.linalg.diag_part(self.cov))[None, :]

        new_shape = tf.concat([tf.shape(expected), [-1]], axis=0)
        dexp = tf.reshape(dexp, new_shape)

        down = expected[..., None] - dexp
        up = expected[..., None] + dexp

        expvars = tf.stack([down, up], axis=-1)

        return expvars

    def _compute_yields_noBBB(self, compute_norm=False, full=True):
        # compute_norm: compute yields for each process, otherwise inclusive
        # full: compute yields inclduing masked channels
        poi = self.get_blinded_poi()
        theta = self.get_blinded_theta()

        poi = tf.where(self.frozen_params_mask[: self.npoi], tf.stop_gradient(poi), poi)
        theta = tf.where(
            self.frozen_params_mask[self.npoi :], tf.stop_gradient(theta), theta
        )

        rnorm = tf.concat(
            [poi, tf.ones([self.indata.nproc - poi.shape[0]], dtype=self.indata.dtype)],
            axis=0,
        )

        mrnorm = tf.expand_dims(rnorm, -1)
        ernorm = tf.reshape(rnorm, [1, -1])

        normcentral = None
        if self.indata.symmetric_tensor:
            mthetaalpha = tf.reshape(theta, [self.indata.nsyst, 1])
        else:
            # interpolation for asymmetric log-normal
            twox = 2.0 * theta
            twox2 = twox * twox
            alpha = 0.125 * twox * (twox2 * (3.0 * twox2 - 10.0) + 15.0)
            alpha = tf.clip_by_value(alpha, -1.0, 1.0)

            thetaalpha = theta * alpha

            mthetaalpha = tf.stack(
                [theta, thetaalpha], axis=0
            )  # now has shape [2,nsyst]
            mthetaalpha = tf.reshape(mthetaalpha, [2 * self.indata.nsyst, 1])

        if self.indata.sparse:
            logsnorm = tf.sparse.sparse_dense_matmul(self.indata.logk, mthetaalpha)
            logsnorm = tf.squeeze(logsnorm, -1)

            if self.indata.systematic_type == "log_normal":
                snorm = tf.exp(logsnorm)
                snormnorm_sparse = self.indata.norm.with_values(
                    snorm * self.indata.norm.values
                )
            elif self.indata.systematic_type == "normal":
                snormnorm_sparse = self.indata.norm * ernorm
                snormnorm_sparse = snormnorm_sparse.with_values(
                    snormnorm_sparse.values + logsnorm
                )

            if not full and self.indata.nbinsmasked:
                snormnorm_sparse = tfh.simple_sparse_slice0end(
                    snormnorm_sparse, self.indata.nbins
                )

            if self.indata.systematic_type == "log_normal":
                nexpcentral = tf.sparse.sparse_dense_matmul(snormnorm_sparse, mrnorm)
                nexpcentral = tf.squeeze(nexpcentral, -1)
                if compute_norm:
                    snormnorm = tf.sparse.to_dense(snormnorm_sparse)
                    normcentral = ernorm * snormnorm
            elif self.indata.systematic_type == "normal":
                if compute_norm:
                    normcentral = tf.sparse.to_dense(snormnorm_sparse)
                nexpcentral = tf.sparse.reduce_sum(snormnorm_sparse, axis=-1)
        else:
            if full or self.indata.nbinsmasked == 0:
                nbins = self.indata.nbinsfull
                logk = self.indata.logk
                norm = self.indata.norm
            else:
                nbins = self.indata.nbins
                logk = self.indata.logk[:nbins]
                norm = self.indata.norm[:nbins]

            if self.indata.symmetric_tensor:
                mlogk = tf.reshape(
                    logk,
                    [nbins * self.indata.nproc, self.indata.nsyst],
                )
            else:
                mlogk = tf.reshape(
                    logk,
                    [nbins * self.indata.nproc, 2 * self.indata.nsyst],
                )

            logsnorm = tf.matmul(mlogk, mthetaalpha)
            logsnorm = tf.reshape(logsnorm, [nbins, self.indata.nproc])

            if self.indata.systematic_type == "log_normal":
                snorm = tf.exp(logsnorm)
                snormnorm = snorm * norm
                nexpcentral = tf.matmul(snormnorm, mrnorm)
                nexpcentral = tf.squeeze(nexpcentral, -1)
                if compute_norm:
                    normcentral = ernorm * snormnorm
            elif self.indata.systematic_type == "normal":
                normcentral = norm * ernorm + logsnorm
                nexpcentral = tf.reduce_sum(normcentral, axis=-1)

        return nexpcentral, normcentral

    def _compute_yields_with_beta(self, profile=True, compute_norm=False, full=True):
        nexp, norm = self._compute_yields_noBBB(
            compute_norm or self.binByBinStatMode == "full", full=full
        )

        if self.binByBinStat:
            if profile:
                # analytic solution for profiled barlow-beeston lite parameters for each combination
                # of likelihood and uncertainty form

                nexp_profile = nexp[: self.indata.nbins]
                beta0 = self.beta0[: self.indata.nbins]

                if self.chisqFit:
                    if self.binByBinStatType == "gamma":
                        kstat = self.kstat[: self.indata.nbins]

                        abeta = nexp_profile**2
                        bbeta = kstat * self.varnobs - nexp_profile * self.nobs
                        cbeta = -kstat * self.varnobs * beta0
                        beta = solve_quad_eq(abeta, bbeta, cbeta)

                        betamask = self.betamask[: self.indata.nbins]
                        beta = tf.where(betamask, beta0, beta)
                    elif self.binByBinStatType == "normal-multiplicative":
                        kstat = self.kstat[: self.indata.nbins]
                        betamask = self.betamask[: self.indata.nbins]
                        if self.binByBinStatMode == "lite":
                            beta = (
                                nexp_profile * self.nobs / self.varnobs + kstat * beta0
                            ) / (kstat + nexp_profile * nexp_profile / self.varnobs)

                            beta = tf.where(betamask, beta0, beta)

                        elif self.binByBinStatMode == "full":
                            norm_profile = norm[: self.indata.nbins]
                            n2kstat = tf.square(norm_profile) / kstat
                            n2kstat = tf.where(
                                betamask,
                                tf.constant(0.0, dtype=self.indata.dtype),
                                n2kstat,
                            )
                            n2kstatsum = tf.reduce_sum(n2kstat, axis=-1)

                            nbeta = (
                                self.nobs / self.varnobs * n2kstatsum
                                + tf.reduce_sum(norm_profile * beta0, axis=-1)
                            ) / (1 + 1 / self.varnobs * n2kstatsum)
                            beta = (
                                beta0
                                + (1 / self.varnobs * (self.nobs - nbeta))[..., None]
                                * norm_profile
                                / kstat
                            )
                            beta = tf.where(betamask, beta0, beta)
                    elif self.binByBinStatType == "normal-additive":
                        varbeta = self.varbeta[: self.indata.nbins]
                        sbeta = tf.math.sqrt(varbeta)
                        if self.binByBinStatMode == "lite":
                            beta = (
                                sbeta * (self.nobs - nexp_profile)
                                + self.varnobs * beta0
                            ) / (self.varnobs + varbeta)
                        elif self.binByBinStatMode == "full":
                            varbetasum = tf.reduce_sum(varbeta, axis=-1)
                            nbeta = (
                                tf.reduce_sum(sbeta * beta0, axis=-1)
                                + varbetasum / self.varnobs * (self.nobs - nexp_profile)
                            ) / (1 + varbetasum / self.varnobs)
                            beta = (
                                beta0
                                - sbeta
                                * ((nexp_profile + nbeta - self.nobs) / self.varnobs)[
                                    :, None
                                ]
                            )
                elif self.covarianceFit:
                    if self.binByBinStatType == "normal-multiplicative":
                        kstat = self.kstat[: self.indata.nbins]
                        betamask = self.betamask[: self.indata.nbins]
                        if self.binByBinStatMode == "lite":

                            nexp_profile_m = tf.linalg.LinearOperatorDiag(nexp_profile)
                            A = (
                                nexp_profile_m @ self.data_cov_inv @ nexp_profile_m
                                + tf.linalg.diag(kstat)
                            )
                            b = (
                                nexp_profile_m
                                @ (self.data_cov_inv @ self.nobs[:, None])
                                + (kstat * beta0)[:, None]
                            )

                            # Cholesky solve sometimes does not give corret result
                            # chol = tf.linalg.cholesky(A)
                            # beta = tf.linalg.cholesky_solve(chol, b)

                            beta = tf.linalg.solve(A, b)

                            beta = tf.squeeze(beta, axis=-1)
                            beta = tf.where(betamask, beta0, beta)
                        elif self.binByBinStatMode == "full":
                            norm_profile = norm[: self.indata.nbins]

                            # first solve sum of processes
                            nbeta0 = tf.reduce_sum(norm_profile * beta0, axis=1)
                            n2kstat = tf.square(norm_profile) / kstat
                            n2kstat = tf.where(
                                betamask,
                                tf.constant(0.0, dtype=self.indata.dtype),
                                n2kstat,
                            )
                            n2kstatsum = tf.reduce_sum(n2kstat, axis=1)
                            n2kstatsum_m = tf.linalg.LinearOperatorDiag(n2kstatsum)

                            A = n2kstatsum_m @ self.data_cov_inv + tf.eye(
                                self.data_cov_inv.shape[0],
                                dtype=self.data_cov_inv.dtype,
                            )
                            b = (
                                n2kstatsum_m @ self.data_cov_inv @ (self.nobs[:, None])
                                + nbeta0[:, None]
                            )

                            # Cholesky solve sometimes does not give corret result
                            # chol = tf.linalg.cholesky(A)
                            # nbeta = tf.linalg.cholesky_solve(chol, b)

                            nbeta = tf.linalg.solve(A, b)

                            # now solve for beta [nprocesses x nbins]
                            beta = beta0 - norm_profile / kstat * (
                                self.data_cov_inv @ (nbeta - self.nobs[:, None])
                            )
                            beta = tf.where(betamask, beta0, beta)
                    elif self.binByBinStatType == "normal-additive":
                        varbeta = self.varbeta[: self.indata.nbins]
                        sbeta = tf.math.sqrt(varbeta)
                        if self.binByBinStatMode == "lite":
                            sbeta_m = tf.linalg.LinearOperatorDiag(sbeta)
                            beta = tf.linalg.lu_solve(
                                *self.betaauxlu,
                                sbeta_m
                                @ self.data_cov_inv
                                @ ((self.nobs - nexp_profile)[:, None])
                                + beta0[:, None],
                            )
                            beta = tf.squeeze(beta, axis=-1)
                        elif self.binByBinStatMode == "full":
                            # first solve for sum of processes
                            sbetabeta0sum = tf.reduce_sum(sbeta * beta0, axis=1)
                            varbetasum = tf.reduce_sum(varbeta, axis=1)
                            varbetasum = tf.linalg.LinearOperatorDiag(varbetasum)

                            nbeta = tf.linalg.lu_solve(
                                *self.betaauxlu,
                                varbetasum
                                @ self.data_cov_inv
                                @ ((self.nobs - nexp_profile)[:, None])
                                + sbetabeta0sum[:, None],
                            )
                            # second solve for beta
                            beta = beta0 - sbeta * (
                                self.data_cov_inv
                                @ (nbeta + nexp_profile[:, None] - self.nobs[:, None])
                            )
                else:
                    if self.binByBinStatType == "gamma":
                        kstat = self.kstat[: self.indata.nbins]
                        betamask = self.betamask[: self.indata.nbins]

                        beta = (self.nobs + kstat * beta0) / (nexp_profile + kstat)
                        beta = tf.where(betamask, beta0, beta)
                    elif self.binByBinStatType == "normal-multiplicative":
                        kstat = self.kstat[: self.indata.nbins]
                        betamask = self.betamask[: self.indata.nbins]
                        if self.binByBinStatMode == "lite":
                            abeta = kstat
                            bbeta = nexp_profile - beta0 * kstat
                            cbeta = -self.nobs
                            beta = solve_quad_eq(abeta, bbeta, cbeta)
                            beta = tf.where(betamask, beta0, beta)
                        elif self.binByBinStatMode == "full":
                            norm_profile = norm[: self.indata.nbins]
                            n2kstat = tf.square(norm_profile) / kstat
                            n2kstat = tf.where(
                                betamask,
                                tf.constant(0.0, dtype=self.indata.dtype),
                                n2kstat,
                            )
                            pbeta = tf.reduce_sum(
                                n2kstat - beta0 * norm_profile, axis=-1
                            )
                            qbeta = -self.nobs * tf.reduce_sum(n2kstat, axis=-1)
                            nbeta = solve_quad_eq(1, pbeta, qbeta)
                            beta = (
                                beta0
                                + (self.nobs / nbeta - 1)[..., None]
                                * norm_profile
                                / kstat
                            )
                            beta = tf.where(betamask, beta0, beta)
                    elif self.binByBinStatType == "normal-additive":
                        varbeta = self.varbeta[: self.indata.nbins]
                        sbeta = tf.math.sqrt(varbeta)
                        if self.binByBinStatMode == "lite":
                            abeta = sbeta
                            abeta = tf.where(
                                varbeta == 0.0,
                                tf.constant(1.0, dtype=varbeta.dtype),
                                abeta,
                            )
                            bbeta = varbeta + nexp_profile - sbeta * beta0
                            cbeta = (
                                sbeta * (nexp_profile - self.nobs)
                                - nexp_profile * beta0
                            )
                            beta = solve_quad_eq(abeta, bbeta, cbeta)
                            beta = tf.where(varbeta == 0.0, beta0, beta)
                        elif self.binByBinStatMode == "full":
                            norm_profile = norm[: self.indata.nbins]

                            qbeta = -self.nobs * tf.reduce_sum(varbeta, axis=-1)
                            pbeta = tf.reduce_sum(
                                varbeta - sbeta * beta0 - norm_profile, axis=-1
                            )
                            nbeta = solve_quad_eq(1, pbeta, qbeta)

                            beta = beta0 + (self.nobs / nbeta - 1)[..., None] * sbeta

                if self.indata.nbinsmasked:
                    beta = tf.concat([beta, self.beta0[self.indata.nbins :]], axis=0)
            else:
                beta = self.beta

            # Add dummy tensor to allow convenient differentiation by beta even when profiling
            beta = beta + self.ubeta

            betasel = beta[: nexp.shape[0]]

            if self.binByBinStatType in ["gamma", "normal-multiplicative"]:
                betamask = self.betamask[: nexp.shape[0]]
                if self.binByBinStatMode == "full":
                    norm = tf.where(betamask, norm, betasel * norm)
                    nexp = tf.reduce_sum(norm, -1)
                else:
                    nexp = tf.where(betamask, nexp, nexp * betasel)
                    if compute_norm:
                        norm = tf.where(
                            betamask[..., None], norm, betasel[..., None] * norm
                        )
            elif self.binByBinStatType == "normal-additive":
                varbeta = self.varbeta[: nexp.shape[0]]
                sbeta = tf.math.sqrt(varbeta)
                if self.binByBinStatMode == "full":
                    norm = norm + sbeta * betasel
                    nexp = tf.reduce_sum(norm, -1)
                else:
                    nexpnorm = nexp[..., None]
                    nexp = nexp + sbeta * betasel
                    if compute_norm:
                        # distribute the change in yields proportionally across processes
                        norm = (
                            norm
                            + sbeta[..., None] * betasel[..., None] * norm / nexpnorm
                        )
        else:
            beta = None

        return nexp, norm, beta

    @tf.function
    def _profile_beta(self):
        nexp, norm, beta = self._compute_yields_with_beta(full=False)
        self.beta.assign(beta)

    def _compute_yields(self, inclusive=True, profile=True, full=True):
        nexpcentral, normcentral, beta = self._compute_yields_with_beta(
            profile=profile,
            compute_norm=not inclusive,
            full=full,
        )
        if inclusive:
            return nexpcentral
        else:
            return normcentral

    @tf.function
    def expected_with_variance(self, *args, **kwargs):
        return self._expected_with_variance(*args, **kwargs)

    @tf.function
    def expected_variations(self, *args, **kwagrs):
        return self._expected_variations(*args, **kwagrs)

    def _residuals_profiled(
        self,
        fun,
    ):

        with tf.GradientTape() as t:
            t.watch([self.theta0, self.nobs, self.beta0])
            expected = self._compute_expected(
                fun,
                inclusive=True,
                profile=True,
                full=False,
                need_observables=True,
            )
            observed = fun(None, self.nobs)
            residuals = expected - observed

            residuals_flat = tf.reshape(residuals, (-1,))
        pdresdx, pdresdtheta0, pdresdnobs, pdresdbeta0 = t.jacobian(
            residuals_flat,
            [self.x, self.theta0, self.nobs, self.beta0],
            unconnected_gradients="zero",
        )

        # apply chain rule to take into account correlations with the fit parameters
        dxdtheta0, dxdnobs, dxdbeta0 = self._dxdvars()

        dresdtheta0 = pdresdtheta0 + pdresdx @ dxdtheta0
        dresdnobs = pdresdnobs + pdresdx @ dxdnobs
        dresdbeta0 = (
            tf.reshape(pdresdbeta0, [pdresdbeta0.shape[0], -1]) + pdresdx @ dxdbeta0
        )

        var_theta0 = tf.where(
            self.indata.constraintweights == 0.0,
            tf.zeros_like(self.indata.constraintweights),
            tf.math.reciprocal(self.indata.constraintweights),
        )

        res_cov = dresdtheta0 @ (var_theta0[:, None] * tf.transpose(dresdtheta0))

        if self.covarianceFit:
            res_cov_stat = dresdnobs @ tf.linalg.solve(
                self.data_cov_inv, tf.transpose(dresdnobs)
            )
        else:
            res_cov_stat = dresdnobs @ (self.nobs[:, None] * tf.transpose(dresdnobs))

        res_cov += res_cov_stat

        if self.binByBinStat:
            pd2ldbeta2 = self._pd2ldbeta2(profile=False)

            with tf.GradientTape() as t2:
                t2.watch([self.ubeta, self.beta0])
                with tf.GradientTape() as t1:
                    t1.watch([self.ubeta, self.beta0])
                    _1, _2, beta = self._compute_yields_with_beta(
                        profile=False, compute_norm=False, full=False
                    )
                    lbeta = self._compute_lbeta(beta)

                dlbetadbeta = t1.gradient(lbeta, self.ubeta)
            pd2lbetadbetadbeta0 = t2.gradient(dlbetadbeta, self.beta0)
            var_beta0 = pd2ldbeta2 / pd2lbetadbetadbeta0**2

            if self.binByBinStatType in ["gamma", "normal-multiplicative"]:
                var_beta0 = tf.where(self.betamask, tf.zeros_like(var_beta0), var_beta0)

            res_cov_BBB = dresdbeta0 @ (
                tf.reshape(var_beta0, [-1])[:, None] * tf.transpose(dresdbeta0)
            )
            res_cov += res_cov_BBB

        return residuals, res_cov

    def _residuals(self, fun, fun_data):
        data, _0, data_cov = fun_data(self.nobs, self.data_cov_inv)
        pred, _0, pred_cov, _1, _2 = self._expected_with_variance(
            fun,
            profile=False,
            full=False,
            compute_cov=True,
            inclusive=True,
        )
        residuals = pred - data
        res_cov = pred_cov + data_cov
        return residuals, res_cov

    def _chi2(self, res, res_cov, ndf_reduction=0):
        res = tf.reshape(res, (-1, 1))
        ndf = tf.size(res) - ndf_reduction

        if ndf_reduction > 0:
            # covariance matrix is in general non invertible with ndf < n
            # compute chi2 using pseudo inverse
            chi_square_value = tf.transpose(res) @ tf.linalg.pinv(res_cov) @ res
        else:
            chi_square_value = tf.transpose(res) @ tf.linalg.solve(res_cov, res)

        return tf.squeeze(chi_square_value), ndf

    @tf.function
    def chi2(self, fun, fun_data=None, ndf_reduction=0, profile=False):
        if profile:
            residuals, res_cov = self._residuals_profiled(fun)
        else:
            residuals, res_cov = self._residuals(fun, fun_data)
        return self._chi2(residuals, res_cov, ndf_reduction)

    def expected_events(
        self,
        model,
        inclusive=True,
        compute_variance=True,
        compute_cov=False,
        compute_global_impacts=False,
        compute_variations=False,
        correlated_variations=False,
        profile=True,
        compute_chi2=False,
    ):

        if compute_variations and (
            compute_variance or compute_cov or compute_global_impacts
        ):
            raise NotImplementedError()

        fun = model.compute_flat if inclusive else model.compute_flat_per_process

        aux = [None] * 4
        if compute_cov or compute_variance or compute_global_impacts:
            exp, exp_var, exp_cov, exp_impacts, exp_impacts_grouped = (
                self.expected_with_variance(
                    fun,
                    profile=profile,
                    compute_cov=compute_cov,
                    compute_global_impacts=compute_global_impacts,
                    need_observables=model.need_observables,
                    inclusive=inclusive and not model.need_processes,
                )
            )
            aux = [exp_var, exp_cov, exp_impacts, exp_impacts_grouped]
        elif compute_variations:
            exp = self.expected_variations(
                fun,
                correlations=correlated_variations,
                inclusive=inclusive and not model.need_processes,
                need_observables=model.need_observables,
            )
        else:
            exp = self._compute_expected(
                fun,
                inclusive=inclusive and not model.need_processes,
                profile=profile,
                need_observables=model.need_observables,
            )

        if compute_chi2:
            chi2val, ndf = self.chi2(
                model.compute_flat,
                model._get_data,
                model.ndf_reduction,
                profile=profile,
            )

            aux.append(chi2val)
            aux.append(ndf)
        else:
            aux.append(None)
            aux.append(None)

        return exp, aux

    @tf.function
    def expected_yield(self, profile=False, full=False):
        return self._compute_yields(inclusive=True, profile=profile, full=full)

    @tf.function
    def _expected_yield_noBBB(self, full=False):
        res, _ = self._compute_yields_noBBB(full=full)
        return res

    @tf.function
    def full_nll(self):
        return self._compute_nll(full_nll=True)

    @tf.function
    def reduced_nll(self):
        return self._compute_nll(full_nll=False)

    def _compute_lc(self, full_nll=False):
        # constraints
        theta = self.get_blinded_theta()
        lc = self.indata.constraintweights * 0.5 * tf.square(theta - self.theta0)
        if full_nll:
            # normalization factor for normal distribution: log(1/sqrt(2*pi)) = -0.9189385332046727
            lc = lc + 0.9189385332046727 * self.indata.constraintweights

        return tf.reduce_sum(lc)

    def _compute_lbeta(self, beta, full_nll=False):
        if self.binByBinStat:
            beta0 = self.beta0
            if self.binByBinStatType == "gamma":
                kstat = self.kstat

                betasafe = tf.where(
                    beta0 == 0.0, tf.constant(1.0, dtype=beta.dtype), beta
                )
                logbeta = tf.math.log(betasafe)

                if full_nll:
                    # constant terms
                    lgammaalpha = tf.math.lgamma(kstat * beta0)
                    alphalntheta = -kstat * beta0 * tf.math.log(kstat)

                    lbeta = (
                        -kstat * beta0 * logbeta
                        + kstat * beta
                        + lgammaalpha
                        + alphalntheta
                    )
                else:
                    lbeta = -kstat * beta0 * (logbeta - self.logbeta0) + kstat * (
                        beta - beta0
                    )
            elif self.binByBinStatType == "normal-multiplicative":
                kstat = self.kstat
                betamask = self.betamask
                lbeta = tf.where(
                    betamask,
                    tf.constant(0.0, dtype=beta.dtype),
                    0.5 * tf.square(beta - beta0) * kstat,
                )
                if full_nll:
                    raise NotImplementedError()

            elif self.binByBinStatType == "normal-additive":
                lbeta = 0.5 * tf.square(beta - beta0)

                if full_nll:
                    # TODO: verify
                    sigma2 = self.varbeta / tf.square(self.sumw)

                    # normalization factor for normal distribution: log(1/sqrt(2*pi)) = -0.9189385332046727
                    lbeta = (
                        lbeta
                        + tf.cast(tf.shape(sigma2), tf.float64) * 0.9189385332046727
                        + 0.5 * tf.math.log(sigma2)
                    )

            return tf.reduce_sum(lbeta)

        return None

    def _compute_nll_components(self, profile=True, full_nll=False):
        nexpfullcentral, _, beta = self._compute_yields_with_beta(
            profile=profile,
            compute_norm=False,
            full=False,
        )

        nexp = nexpfullcentral

        if self.chisqFit:
            ln = 0.5 * tf.reduce_sum((nexp - self.nobs) ** 2 / self.varnobs, axis=-1)
        elif self.covarianceFit:
            # Solve the system without inverting
            residual = tf.reshape(self.nobs - nexp, [-1, 1])  # chi2 residual
            ln = 0.5 * tf.reduce_sum(
                tf.matmul(
                    residual,
                    tf.matmul(self.data_cov_inv, residual),
                    transpose_a=True,
                )
            )
        else:
            nexpsafe = tf.where(
                self.nobs == 0.0, tf.constant(1.0, dtype=nexp.dtype), nexp
            )
            lognexp = tf.math.log(nexpsafe)

            # poisson term
            if full_nll:
                ldatafac = tf.math.lgamma(self.nobs + 1)
                ln = tf.reduce_sum(-self.nobs * lognexp + nexp + ldatafac, axis=-1)
            else:
                # poisson w/o constant factorial part term and with offset to improve numerical precision
                ln = tf.reduce_sum(
                    -self.nobs * (lognexp - self.lognobs) + nexp - self.nobs, axis=-1
                )

        lc = self._compute_lc(full_nll)

        lbeta = self._compute_lbeta(beta, full_nll)

        return ln, lc, lbeta, beta

    def _compute_nll(self, profile=True, full_nll=False):
        ln, lc, lbeta, beta = self._compute_nll_components(
            profile=profile, full_nll=full_nll
        )
        l = ln + lc

        if lbeta is not None:
            l = l + lbeta

        return l

    def _compute_loss(self, profile=True):
        l = self._compute_nll(profile=profile)
        return l

    @tf.function
    def loss_val(self):
        val = self._compute_loss()
        return val

    @tf.function
    def loss_val_grad(self):
        with tf.GradientTape() as t:
            val = self._compute_loss()
        grad = t.gradient(val, self.x)
        return val, grad

    # FIXME in principle this version of the function is preferred
    # but seems to introduce some small numerical non-reproducibility
    @tf.function
    def loss_val_grad_hessp_fwdrev(self, p):
        p = tf.stop_gradient(p)
        with tf.autodiff.ForwardAccumulator(self.x, p) as acc:
            with tf.GradientTape() as grad_tape:
                val = self._compute_loss()
            grad = grad_tape.gradient(val, self.x)
        hessp = acc.jvp(grad)
        return val, grad, hessp

    @tf.function
    def loss_val_grad_hessp_revrev(self, p):
        p = tf.stop_gradient(p)
        with tf.GradientTape() as t2:
            with tf.GradientTape() as t1:
                val = self._compute_loss()
            grad = t1.gradient(val, self.x)
        hessp = t2.gradient(grad, self.x, output_gradients=p)
        return val, grad, hessp

    loss_val_grad_hessp = loss_val_grad_hessp_revrev

    @tf.function
    def loss_val_grad_hess(self, profile=True):
        with tf.GradientTape() as t2:
            with tf.GradientTape() as t1:
                val = self._compute_loss(profile=profile)
            grad = t1.gradient(val, self.x)
        hess = t2.jacobian(grad, self.x)
        return val, grad, hess

    @tf.function
    def loss_val_valfull_grad_hess(self, profile=True):
        with tf.GradientTape() as t2:
            with tf.GradientTape() as t1:
                val, valfull = self._compute_nll(profile=profile)
            grad = t1.gradient(val, self.x)
        hess = t2.jacobian(grad, self.x)

        return val, valfull, grad, hess

    @tf.function
    def loss_val_grad_hess_beta(self, profile=True):
        with tf.GradientTape() as t2:
            t2.watch(self.ubeta)
            with tf.GradientTape() as t1:
                t1.watch(self.ubeta)
                val = self._compute_loss(profile=profile)
            grad = t1.gradient(val, self.ubeta)
        hess = t2.jacobian(grad, self.ubeta)

        return val, grad, hess

    def minimize(self):
        if self.is_linear:
            logger.info(
                "Likelihood is purely quadratic, solving by Cholesky decomposition instead of iterative fit"
            )

            # no need to do a minimization, simple matrix solve is sufficient
            val, grad, hess = self.loss_val_grad_hess()

            # use a Cholesky decomposition to easily detect the non-positive-definite case
            chol = tf.linalg.cholesky(hess)

            # FIXME catch this exception to mark failed toys and continue
            if tf.reduce_any(tf.math.is_nan(chol)).numpy():
                raise ValueError(
                    "Cholesky decomposition failed, Hessian is not positive-definite"
                )

            del hess
            gradv = grad[..., None]
            dx = tf.linalg.cholesky_solve(chol, -gradv)[:, 0]
            del chol

            self.x.assign_add(dx)
        else:

            def scipy_loss(xval):
                self.x.assign(xval)
                val, grad = self.loss_val_grad()
                return val.__array__(), grad.__array__()

            def scipy_hessp(xval, pval):
                self.x.assign(xval)
                p = tf.convert_to_tensor(pval)
                val, grad, hessp = self.loss_val_grad_hessp(p)
                return hessp.__array__()

            def scipy_hess(xval):
                self.x.assign(xval)
                val, grad, hess = self.loss_val_grad_hess()
                if self.diagnostics:
                    cond_number = tfh.cond_number(hess)
                    logger.info(f"  - Condition number: {cond_number}")
                    edmval = tfh.edmval(grad, hess)
                    logger.info(f"  - edmval: {edmval}")
                return hess.__array__()

            xval = self.x.numpy()
            callback = FitterCallback(xval)

            if self.minimizer_method in [
                "trust-krylov",
            ]:
                info_minimize = dict(hessp=scipy_hessp)
            elif self.minimizer_method in [
                "trust-exact",
            ]:
                info_minimize = dict(hess=scipy_hess)
            else:
                info_minimize = dict()

            try:
                res = scipy.optimize.minimize(
                    scipy_loss,
                    xval,
                    method=self.minimizer_method,
                    jac=True,
                    tol=0.0,
                    callback=callback,
                    **info_minimize,
                )
            except Exception as ex:
                # minimizer could have called the loss or hessp functions with "random" values, so restore the
                # state from the end of the last iteration before the exception
                xval = callback.xval
                logger.debug(ex)
            else:
                xval = res["x"]
                logger.debug(res)

            self.x.assign(xval)

        # force profiling of beta with final parameter values
        # TODO avoid the extra calculation and jitting if possible since the relevant calculation
        # usually would have been done during the minimization
        if self.binByBinStat:
            self._profile_beta()

    def nll_scan(self, param, scan_range, scan_points, use_prefit=False):
        # make a likelihood scan for a single parameter
        # assuming the likelihood is minimized

        idx = np.where(self.parms.astype(str) == param)[0][0]

        # store current state of x temporarily
        xval = tf.identity(self.x)

        param_offsets = np.linspace(0, scan_range, scan_points // 2 + 1)
        if not use_prefit:
            param_offsets *= self.cov[idx, idx].numpy() ** 0.5

        nscans = 2 * len(param_offsets) - 1
        dnlls = np.full(nscans, np.nan)
        scan_vals = np.zeros(nscans)

        # save delta nll w.r.t. global minimum
        nll_best = self.reduced_nll().numpy()
        # set central point
        dnlls[nscans // 2] = 0
        scan_vals[nscans // 2] = xval[idx].numpy()
        # scan positive side and negative side independently to profit from previous step
        for sign in [-1, 1]:
            param_scan_values = xval[idx].numpy() + sign * param_offsets
            for i, ixval in enumerate(param_scan_values):
                if i == 0:
                    continue

                self.x.assign(tf.tensor_scatter_nd_update(self.x, [[idx]], [ixval]))

                def scipy_loss(xval):
                    self.x.assign(xval)
                    val, grad = self.loss_val_grad()
                    grad = grad.numpy()
                    grad[idx] = 0  # Zero out gradient for the frozen parameter
                    return val.numpy(), grad

                def scipy_hessp(xval, pval):
                    self.x.assign(xval)
                    pval[idx] = (
                        0  # Ensure the perturbation does not affect frozen parameter
                    )
                    p = tf.convert_to_tensor(pval)
                    val, grad, hessp = self.loss_val_grad_hessp(p)
                    hessp = hessp.numpy()
                    # TODO: worth testing modifying the loss/grad/hess functions to imply 1
                    # for the corresponding hessian element instead of 0,
                    # since this might allow the minimizer to converge more efficiently
                    hessp[idx] = (
                        0  # Zero out Hessian-vector product at the frozen index
                    )
                    return hessp

                res = scipy.optimize.minimize(
                    scipy_loss,
                    self.x,
                    method="trust-krylov",
                    jac=True,
                    hessp=scipy_hessp,
                )
                if res["success"]:
                    dnlls[nscans // 2 + sign * i] = (
                        self.reduced_nll().numpy() - nll_best
                    )
                    scan_vals[nscans // 2 + sign * i] = ixval

            # reset x to original state
            self.x.assign(xval)

        return scan_vals, dnlls

    def nll_scan2D(self, param_tuple, scan_range, scan_points, use_prefit=False):

        idx0 = np.where(self.parms.astype(str) == param_tuple[0])[0][0]
        idx1 = np.where(self.parms.astype(str) == param_tuple[1])[0][0]

        xval = tf.identity(self.x)

        dsigs = np.linspace(-scan_range, scan_range, scan_points)
        if not use_prefit:
            x_scans = xval[idx0] + dsigs * self.cov[idx0, idx0] ** 0.5
            y_scans = xval[idx1] + dsigs * self.cov[idx1, idx1] ** 0.5
        else:
            x_scans = dsigs
            y_scans = dsigs

        best_fit = (scan_points + 1) // 2 - 1
        dnlls = np.full((len(x_scans), len(y_scans)), np.nan)
        nll_best = self.reduced_nll().numpy()
        dnlls[best_fit, best_fit] = 0
        # scan in a spiral around the best fit point
        dcol = -1
        drow = 0
        i = 0
        j = 0
        r = 1
        while r - 1 < best_fit:
            if i == r and drow == 1:
                drow = 0
                dcol = 1
            if j == r and dcol == 1:
                dcol = 0
                drow = -1
            elif i == -r and drow == -1:
                dcol = -1
                drow = 0
            elif j == -r and dcol == -1:
                drow = 1
                dcol = 0

            i += drow
            j += dcol

            if i == -r and j == -r:
                r += 1

            ix = best_fit - i
            iy = best_fit + j

            # print(f"i={i}, j={j}, r={r} drow={drow}, dcol={dcol} | ix={ix}, iy={iy}")

            self.x.assign(
                tf.tensor_scatter_nd_update(
                    self.x, [[idx0], [idx1]], [x_scans[ix], y_scans[iy]]
                )
            )

            def scipy_loss(xval):
                self.x.assign(xval)
                val, grad = self.loss_val_grad()
                grad = grad.numpy()
                grad[idx0] = 0
                grad[idx1] = 0
                return val.numpy(), grad

            def scipy_hessp(xval, pval):
                self.x.assign(xval)
                pval[idx0] = 0
                pval[idx1] = 0
                p = tf.convert_to_tensor(pval)
                val, grad, hessp = self.loss_val_grad_hessp(p)
                hessp = hessp.numpy()
                hessp[idx0] = 0
                hessp[idx1] = 0

                if np.allclose(hessp, 0, atol=1e-8):
                    return np.zeros_like(hessp)

                return hessp

            res = scipy.optimize.minimize(
                scipy_loss,
                self.x,
                method="trust-krylov",
                jac=True,
                hessp=scipy_hessp,
            )

            if res["success"]:
                dnlls[ix, iy] = self.reduced_nll().numpy() - nll_best

        self.x.assign(xval)
        return x_scans, y_scans, dnlls

    def contour_scan(self, param, nll_min, q=1, signs=[-1, 1], return_all_params=False):

        def scipy_grad(xval):
            self.x.assign(xval)
            val, grad = self.loss_val_grad()
            return grad.numpy()

        # def scipy_hessp(xval, pval):
        #     self.x.assign(xval)
        #     p = tf.convert_to_tensor(pval)
        #     val, grad, hessp = self.loss_val_grad_hessp(p)
        #     # print("scipy_hessp", val)
        #     return hessp.numpy()

        def scipy_loss(xval):
            self.x.assign(xval)
            val = self.loss_val()
            return val.numpy() - nll_min - 0.5 * q

        nlc = scipy.optimize.NonlinearConstraint(
            fun=scipy_loss,
            lb=0,
            ub=0,
            jac=scipy_grad,
            hess=scipy.optimize.SR1(),  # TODO: use exact hessian or hessian vector product
        )

        # initial values
        idx = np.where(self.parms.astype(str) == param)[0][0]
        xval = tf.identity(self.x)
        xval_init = xval.numpy()

        if return_all_params:
            intervals = np.full((len(signs), len(self.parms)), np.nan)
        else:
            intervals = np.full((len(signs)), np.nan)

        for i, sign in enumerate(signs):
            # Objective function and its derivatives
            def objective(params):
                return -sign * params[idx]

            def objective_jac(params):
                jac = np.zeros_like(params)
                jac[idx] = -sign
                return jac

            def objective_hessp(params, v):
                return np.zeros_like(v)

            res = scipy.optimize.minimize(
                objective,
                xval_init,
                method="trust-constr",
                jac=objective_jac,
                hessp=objective_hessp,
                constraints=[nlc],
                options={
                    "maxiter": 5000,
                    "xtol": 1e-10,
                    "gtol": 1e-10,
                    # "verbose": 3
                },
            )

            if res["success"]:
                if return_all_params:
                    intervals[i] = res["x"] - xval.numpy()
                else:
                    intervals[i] = res["x"][idx] - xval.numpy()[idx]

            self.x.assign(xval)

        return intervals

    def contour_scan2D(self, param_tuple, nll_min, cl=1, n_points=16):
        # Not yet working
        def scipy_loss(xval):
            self.x.assign(xval)
            val, grad = self.loss_val_grad()
            return val.numpy()

        def scipy_grad(xval):
            self.x.assign(xval)
            val, grad = self.loss_val_grad()
            return grad.numpy()

        xval = tf.identity(self.x)

        # Constraint function and its derivatives
        delta_nll = 0.5 * cl**2

        def constraint(params):
            return scipy_loss(params) - nll_min - delta_nll

        nlc = scipy.optimize.NonlinearConstraint(
            fun=constraint,
            lb=-np.inf,
            ub=0,
            jac=scipy_grad,
            hess=scipy.optimize.SR1(),
        )

        # initial guess from covariance
        xval_init = xval.numpy()
        idx0 = np.where(self.parms.astype(str) == param_tuple[0])[0][0]
        idx1 = np.where(self.parms.astype(str) == param_tuple[1])[0][0]

        intervals = np.full((2, n_points), np.nan)
        for i, t in enumerate(np.linspace(0, 2 * np.pi, n_points, endpoint=False)):
            print(f"Now at {i} with angle={t}")

            # Objective function and its derivatives
            def objective(params):
                # coordinate center (best fit)
                x = params[idx0] - xval[idx0]
                y = params[idx1] - xval[idx1]
                return -(x**2 + y**2)

            def objective_jac(params):
                x = params[idx0] - xval[idx0]
                y = params[idx1] - xval[idx1]
                jac = np.zeros_like(params)
                jac[idx0] = -2 * x
                jac[idx1] = -2 * y
                return jac

            def objective_hessp(params, v):
                hessp = np.zeros_like(v)
                hessp[idx0] = -2 * v[idx0]
                hessp[idx1] = -2 * v[idx1]
                return hessp

            def constraint_angle(params):
                # coordinate center (best fit)
                x = params[idx0] - xval[idx0]
                y = params[idx1] - xval[idx1]
                return x * np.sin(t) - y * np.cos(t)

            def constraint_angle_jac(params):
                jac = np.zeros_like(params)
                jac[idx0] = np.sin(t)
                jac[idx1] = -np.cos(t)
                return jac

            # constraint on angle
            tc = scipy.optimize.NonlinearConstraint(
                fun=constraint_angle,
                lb=0,
                ub=0,
                jac=constraint_angle_jac,
                hess=scipy.optimize.SR1(),
            )

            res = scipy.optimize.minimize(
                objective,
                xval_init,
                method="trust-constr",
                jac=objective_jac,
                hessp=objective_hessp,
                constraints=[nlc, tc],
                options={
                    "maxiter": 10000,
                    "xtol": 1e-14,
                    "gtol": 1e-14,
                    # "verbose": 3
                },
            )

            print(res)

            if res["success"]:
                intervals[0, i] = res["x"][idx0]
                intervals[1, i] = res["x"][idx1]

            self.x.assign(xval)

        return intervals<|MERGE_RESOLUTION|>--- conflicted
+++ resolved
@@ -299,7 +299,6 @@
             and ((not self.binByBinStat) or self.binByBinStatType == "normal-additive")
         )
 
-<<<<<<< HEAD
     def load_fitresult(self, fitresult_file, fitresult_key):
         # load results from external fit and set postfit value and covariance elements for common parameters
         with h5py.File(fitresult_file, "r") as fext:
@@ -330,13 +329,12 @@
 
         self.x.assign(xvals)
         self.cov.assign(tf.constant(covval))
-=======
+
     def update_frozen_params(self):
         new_mask_np = np.isin(self.parms, self.frozen_params)
 
         self.frozen_params_mask.assign(new_mask_np)
         self.frozen_indices = np.where(new_mask_np)[0]
->>>>>>> 3c9da674
 
     def freeze_params(self, frozen_parmeter_expressions):
         self.frozen_params.extend(
