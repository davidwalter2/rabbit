import hashlib
import re

import numpy as np
import scipy
import tensorflow as tf
import tensorflow_probability as tfp
from wums import logging

from rabbit import tfhelpers as tfh

logger = logging.child_logger(__name__)


class FitterCallback:
    def __init__(self, xv):
        self.iiter = 0
        self.xval = xv

    def __call__(self, intermediate_result):
        logger.debug(f"Iteration {self.iiter}: loss value {intermediate_result.fun}")
        if np.isnan(intermediate_result.fun):
            raise ValueError(f"Loss value is NaN at iteration {self.iiter}")
        self.xval = intermediate_result.x
        self.iiter += 1


class Fitter:
    def __init__(self, indata, options, do_blinding=False):
        self.indata = indata
        self.binByBinStat = not options.noBinByBinStat
        self.systgroupsfull = self.indata.systgroups.tolist()
        self.systgroupsfull.append("stat")
        if self.binByBinStat:
            self.systgroupsfull.append("binByBinStat")

        if options.binByBinStatType == "automatic":
            self.binByBinStatType = "normal" if options.externalCovariance else "gamma"
        else:
            self.binByBinStatType = options.binByBinStatType

        self.binByBinStatMode = options.binByBinStatMode

        if (
            self.binByBinStat
            and self.binByBinStatMode == "full"
            and self.binByBinStatType != "normal"
        ):
            raise Exception(
                'bin-by-bin stat only for option "--binByBinStatMode full" with "--binByBinStatMode normal"'
            )

        if options.externalCovariance and not options.chisqFit:
            raise Exception(
                'option "--externalCovariance" only works with "--chisqFit"'
            )
        if (
            options.externalCovariance
            and self.binByBinStat
            and self.binByBinStatType != "normal"
        ):
            raise Exception(
                'bin-by-bin stat only for option "--externalCovariance" with "--binByBinStatType normal"'
            )

        if self.binByBinStatType not in ["gamma", "normal"]:
            raise RuntimeError(
                f"Invalid binByBinStatType {self.indata.binByBinStatType}, valid choices are 'gamma' or 'normal'"
            )

        if self.indata.systematic_type not in ["log_normal", "normal"]:
            raise RuntimeError(
                f"Invalid systematic_type {self.indata.systematic_type}, valid choices are 'log_normal' or 'normal'"
            )

        self.diagnostics = options.diagnostics
        self.minimizer_method = options.minimizerMethod

        self.chisqFit = options.chisqFit
        self.externalCovariance = options.externalCovariance
        self.prefitUnconstrainedNuisanceUncertainty = (
            options.prefitUnconstrainedNuisanceUncertainty
        )

        self.nsystgroupsfull = len(self.systgroupsfull)

        self.pois = []

        if options.POIMode == "mu":
            self.npoi = self.indata.nsignals
            poidefault = options.POIDefault * tf.ones(
                [self.npoi], dtype=self.indata.dtype
            )
            for signal in self.indata.signals:
                self.pois.append(signal)
        elif options.POIMode == "none":
            self.npoi = 0
            poidefault = tf.zeros([], dtype=self.indata.dtype)
        else:
            raise Exception("unsupported POIMode")

        self.do_blinding = do_blinding
        if self.do_blinding:
            self._blinding_offsets_poi = tf.Variable(
                tf.ones([self.npoi], dtype=self.indata.dtype),
                trainable=False,
                name="offset_poi",
            )
            self._blinding_offsets_theta = tf.Variable(
                tf.zeros([self.indata.nsyst], dtype=self.indata.dtype),
                trainable=False,
                name="offset_theta",
            )
            self.init_blinding_values(options.unblind)

        self.parms = np.concatenate([self.pois, self.indata.systs])

        self.allowNegativePOI = options.allowNegativePOI

        if self.allowNegativePOI:
            self.xpoidefault = poidefault
        else:
            self.xpoidefault = tf.sqrt(poidefault)

        # tf variable containing all fit parameters
        thetadefault = tf.zeros([self.indata.nsyst], dtype=self.indata.dtype)
        if self.npoi > 0:
            xdefault = tf.concat([self.xpoidefault, thetadefault], axis=0)
        else:
            xdefault = thetadefault

        self.x = tf.Variable(xdefault, trainable=True, name="x")

        # observed number of events per bin
        self.nobs = tf.Variable(
            tf.zeros_like(self.indata.data_obs), trainable=False, name="nobs"
        )
        self.lognobs = tf.Variable(
            tf.zeros_like(self.indata.data_obs), trainable=False, name="lognobs"
        )
        self.data_cov_inv = None

        if self.chisqFit:
            if self.externalCovariance:
                if self.indata.data_cov_inv is None:
                    raise RuntimeError("No external covariance found in input data.")
                # provided covariance
                self.data_cov_inv = self.indata.data_cov_inv

        # constraint minima for nuisance parameters
        self.theta0 = tf.Variable(
            tf.zeros([self.indata.nsyst], dtype=self.indata.dtype),
            trainable=False,
            name="theta0",
        )

        # FIXME for now this is needed even if binByBinStat is off because of how it is used in the global impacts
        #  and uncertainty band computations (gradient is allowed to be zero or None and then propagated or skipped only later)

        # global observables for mc stat uncertainty
        self.beta0 = tf.Variable(
            tf.zeros_like(self.indata.sumw), trainable=False, name="beta0"
        )
        self.logbeta0 = tf.Variable(
            tf.zeros_like(self.indata.sumw), trainable=False, name="logbeta0"
        )
        self.set_beta0(self._default_beta0())

        # nuisance parameters for mc stat uncertainty
        self.beta = tf.Variable(self.beta0, trainable=False, name="beta")

        # dummy tensor to allow differentiation
        self.ubeta = tf.zeros_like(self.beta)

        if self.binByBinStat:
            self.varbeta = (
                self.indata.sumw2
                if self.binByBinStatMode == "full"
                else tf.reduce_sum(self.indata.sumw2, axis=1)
            )

            if self.binByBinStatType == "gamma":
                sumw = (
                    self.indata.sumw
                    if self.binByBinStatMode == "full"
                    else tf.reduce_sum(self.indata.sumw, axis=1)
                )
                self.kstat = sumw**2 / self.varbeta
                self.betamask = self.varbeta == 0.0
                self.kstat = tf.where(self.betamask, 1.0, self.kstat)
            elif self.binByBinStatType == "normal":
                # precompute decomposition of composite matrix to speed up
                # calculation of profiled beta values
                if self.chisqFit:
                    sbeta = tf.math.sqrt(self.varbeta[: self.indata.nbins])

                    if self.externalCovariance and self.binByBinStatMode == "light":
                        sbeta = tf.linalg.LinearOperatorDiag(sbeta)
                        self.betaauxlu = tf.linalg.lu(
                            sbeta @ self.data_cov_inv @ sbeta
                            + tf.eye(
                                self.data_cov_inv.shape[0],
                                dtype=self.data_cov_inv.dtype,
                            )
                        )
                    elif self.externalCovariance and self.binByBinStatMode == "full":
                        # make copies of each element nproc x nproc submatrices
                        cov_inv = tf.expand_dims(
                            tf.expand_dims(self.data_cov_inv, -1), -1
                        )
                        cov_inv = tf.broadcast_to(
                            cov_inv,
                            [*self.data_cov_inv.shape, sbeta.shape[1], sbeta.shape[1]],
                        )
                        cov_inv = tf.transpose(
                            cov_inv, perm=[0, 2, 1, 3]
                        )  # switch axes to be aligned with sbeta (nbins x nbins) x (nproc x nproc) -> (nbins x nproc) x (nbins x nproc)

                        # flatten nproc, nbin axes
                        sbeta = tf.reshape(sbeta, (-1,))
                        sbeta = tf.linalg.LinearOperatorDiag(sbeta)
                        cov_inv = tf.reshape(cov_inv, sbeta.shape)

                        self.betaauxlu = tf.linalg.lu(
                            sbeta @ cov_inv @ sbeta
                            + tf.eye(
                                cov_inv.shape[0],
                                dtype=self.data_cov_inv.dtype,
                            )
                        )
                    elif self.binByBinStatMode == "full":
                        # first dimension is batch dimension
                        self.betaauxlu = tf.linalg.lu(
                            tf.math.reciprocal(self.nobs)[:, tf.newaxis, tf.newaxis]
                            * tf.expand_dims(sbeta, -1)
                            * tf.expand_dims(sbeta, 1)
                            + tf.eye(
                                sbeta.shape[1],
                                batch_shape=[sbeta.shape[0]],
                                dtype=self.indata.dtype,
                            )
                        )

        self.nexpnom = tf.Variable(
            self.expected_yield(), trainable=False, name="nexpnom"
        )

        # parameter covariance matrix
        self.cov = tf.Variable(
            self.prefit_covariance(
                unconstrained_err=self.prefitUnconstrainedNuisanceUncertainty
            ),
            trainable=False,
            name="cov",
        )

        # determine if problem is linear (ie likelihood is purely quadratic)
        self.is_linear = (
            self.chisqFit
            and (self.npoi == 0 or self.allowNegativePOI)
            and self.indata.symmetric_tensor
            and self.indata.systematic_type == "normal"
            and ((not self.binByBinStat) or self.binByBinStatType == "normal")
        )

    def init_blinding_values(self, unblind_parameter_expressions=[]):
        # Find parameters that match any regex
        compiled_expressions = [
            re.compile(expr) for expr in unblind_parameter_expressions
        ]

        unblind_parameters = [
            s
            for s in [
                *self.indata.signals,
                *[self.indata.systs[i] for i in self.indata.noigroupidxs],
            ]
            if any(regex.match(s.decode()) for regex in compiled_expressions)
        ]

        # check if dataset is an integer (i.e. if it is real data or not) and use this to choose the random seed
        is_dataobs_int = np.sum(
            np.equal(self.indata.data_obs, np.floor(self.indata.data_obs))
        )

        def deterministic_random_from_string(s, mean=0.0, std=5.0):
            # random value with seed taken based on string of parameter name
            if isinstance(s, str):
                s = s.encode("utf-8")

            if is_dataobs_int:
                s += b"_data"

            # Hash the string
            hash = hashlib.sha256(s).hexdigest()

            seed_seq = np.random.SeedSequence(int(hash, 16))
            rng = np.random.default_rng(seed_seq)

            value = rng.normal(loc=mean, scale=std)
            return value

        # multiply offset to nois
        self._blinding_values_theta = np.zeros(self.indata.nsyst, dtype=np.float64)
        for i in self.indata.noigroupidxs:
            param = self.indata.systs[i]
            if param in unblind_parameters:
                continue
            logger.debug(f"Blind parameter {param}")
            value = deterministic_random_from_string(param)
            self._blinding_values_theta[i] = value

        # add offset to pois
        self._blinding_values_poi = np.ones(self.npoi, dtype=np.float64)
        for i in range(self.npoi):
            param = self.indata.signals[i]
            if param in unblind_parameters:
                continue
            logger.debug(f"Blind signal strength modifier for {param}")
            value = deterministic_random_from_string(param)
            self._blinding_values_poi[i] = np.exp(value)

    def set_blinding_offsets(self, blind=True):
        if not self.do_blinding:
            return
        if blind:
            self._blinding_offsets_poi.assign(self._blinding_values_poi)
            self._blinding_offsets_theta.assign(self._blinding_values_theta)
        else:
            self._blinding_offsets_poi.assign(np.ones(self.npoi, dtype=np.float64))
            self._blinding_offsets_theta.assign(
                np.zeros(self.indata.nsyst, dtype=np.float64)
            )

    def get_blinded_theta(self):
        theta = self.x[self.npoi :]
        if self.do_blinding:
            return theta + self._blinding_offsets_theta
        else:
            return theta

    def get_blinded_poi(self):
        xpoi = self.x[: self.npoi]
        if self.allowNegativePOI:
            poi = xpoi
        else:
            poi = tf.square(xpoi)
        if self.do_blinding:
            return poi * self._blinding_offsets_poi
        else:
            return poi

    def _default_beta0(self):
        if self.binByBinStatMode == "full":
            shape = self.indata.sumw.shape
        elif self.binByBinStatMode == "light":
            shape = self.indata.sumw.shape[0]

        if self.binByBinStatType == "gamma":
            return tf.ones(shape, dtype=self.indata.dtype)
        elif self.binByBinStatType == "normal":
            return tf.zeros(shape, dtype=self.indata.dtype)

    def prefit_covariance(self, unconstrained_err=0.0):
        # free parameters are taken to have zero uncertainty for the purposes of prefit uncertainties
        var_poi = tf.zeros([self.npoi], dtype=self.indata.dtype)

        # nuisances have their uncertainty taken from the constraint term, but unconstrained nuisances
        # are set to a placeholder uncertainty (zero by default) for the purposes of prefit uncertainties
        var_theta = tf.where(
            self.indata.constraintweights == 0.0,
            unconstrained_err**2,
            tf.math.reciprocal(self.indata.constraintweights),
        )

        invhessianprefit = tf.linalg.diag(tf.concat([var_poi, var_theta], axis=0))
        return invhessianprefit

    @tf.function
    def val_jac(self, fun, *args, **kwargs):
        with tf.GradientTape() as t:
            val = fun(*args, **kwargs)
        jac = t.jacobian(val, self.x)

        return val, jac

    def set_nobs(self, values):
        if self.chisqFit and not self.externalCovariance:
            # covariance from data stat
            if tf.math.reduce_any(values <= 0).numpy():
                raise RuntimeError(
                    "Bins in 'nobs <= 0' encountered, chi^2 fit can not be performed."
                )
        self.nobs.assign(values)
        # compute offset for poisson nll improved numerical precision in minimizatoin
        # the offset is chosen to give the saturated likelihood
        nobssafe = tf.where(values == 0.0, tf.constant(1.0, dtype=values.dtype), values)
        self.lognobs.assign(tf.math.log(nobssafe))

    def set_beta0(self, values):
        self.beta0.assign(values)
        # compute offset for Gamma nll improved numerical precision in minimizatoin
        # the offset is chosen to give the saturated likelihood
        beta0safe = tf.where(
            values == 0.0, tf.constant(1.0, dtype=values.dtype), values
        )
        self.logbeta0.assign(tf.math.log(beta0safe))

    def theta0defaultassign(self):
        self.theta0.assign(tf.zeros([self.indata.nsyst], dtype=self.theta0.dtype))

    def xdefaultassign(self):
        if self.npoi == 0:
            self.x.assign(self.theta0)
        else:
            self.x.assign(tf.concat([self.xpoidefault, self.theta0], axis=0))

    def beta0defaultassign(self):
        self.set_beta0(self._default_beta0())

    def betadefaultassign(self):
        self.beta.assign(self.beta0)

    def defaultassign(self):
        self.cov.assign(
            self.prefit_covariance(
                unconstrained_err=self.prefitUnconstrainedNuisanceUncertainty
            )
        )
        self.theta0defaultassign()
        if self.binByBinStat:
            self.beta0defaultassign()
            self.betadefaultassign()
        self.xdefaultassign()
        if self.do_blinding:
            self.set_blinding_offsets(False)

    def bayesassign(self):
        # FIXME use theta0 as the mean and constraintweight to scale the width
        if self.npoi == 0:
            self.x.assign(
                self.theta0
                + tf.random.normal(shape=self.theta0.shape, dtype=self.theta0.dtype)
            )
        else:
            self.x.assign(
                tf.concat(
                    [
                        self.xpoidefault,
                        self.theta0
                        + tf.random.normal(
                            shape=self.theta0.shape, dtype=self.theta0.dtype
                        ),
                    ],
                    axis=0,
                )
            )

        if self.binByBinStat:
            if self.binByBinStatType == "gamma":
                # FIXME this is only valid for beta0=beta=1 (but this should always be the case when throwing toys)
                betagen = (
                    tf.random.gamma(
                        shape=[],
                        alpha=self.kstat * self.beta0 + 1.0,
                        beta=tf.ones_like(self.kstat),
                        dtype=self.beta.dtype,
                    )
                    / self.kstat
                )

                betagen = tf.where(self.kstat == 0.0, 0.0, betagen)
                self.beta.assign(betagen)
            elif self.binByBinStatType == "normal":
                self.beta.assign(
                    tf.random.normal(
                        shape=[],
                        mean=self.beta0,
                        stddev=tf.ones_like(self.beta0),
                        dtype=self.beta.dtype,
                    )
                )

    def frequentistassign(self):
        # FIXME use theta as the mean and constraintweight to scale the width
        self.theta0.assign(
            tf.random.normal(shape=self.theta0.shape, dtype=self.theta0.dtype)
        )
        if self.binByBinStat:
            if self.binByBinStatType == "gamma":
                # FIXME this is only valid for beta0=beta=1 (but this should always be the case when throwing toys)
                beta0gen = (
                    tf.random.poisson(
                        shape=[],
                        lam=self.kstat * self.beta,
                        dtype=self.beta.dtype,
                    )
                    / self.kstat
                )

                beta0gen = tf.where(
                    self.kstat == 0.0,
                    tf.constant(0.0, dtype=self.kstat.dtype),
                    beta0gen,
                )
                self.set_beta0(beta0gen)
            elif self.binByBinStatType == "normal":
                self.set_beta0(
                    tf.random.normal(
                        shape=[],
                        mean=self.beta,
                        stddev=tf.ones_like(self.beta0),
                        dtype=self.beta.dtype,
                    )
                )

    def toyassign(
        self,
        data_values=None,
        syst_randomize="frequentist",
        data_randomize="poisson",
        data_mode="expected",
        randomize_parameters=False,
    ):
        if syst_randomize == "bayesian":
            # randomize actual values
            self.bayesassign()
        elif syst_randomize == "frequentist":
            # randomize nuisance constraint minima
            self.frequentistassign()

        if data_mode == "expected":
            data_nom = self.expected_yield()
        elif data_mode == "observed":
            data_nom = data_values

        if data_randomize == "poisson":
            if self.externalCovariance:
                raise RuntimeError(
                    "Toys with external covariance only possible with data_randomize=normal"
                )
            else:
                self.set_nobs(
                    tf.random.poisson(lam=data_nom, shape=[], dtype=self.nobs.dtype)
                )
        elif data_randomize == "normal":
            if self.externalCovariance:
                pdata = tfp.distributions.MultivariateNormalTriL(
                    loc=data_nom,
                    scale_tril=tf.linalg.cholesky(tf.linalg.inv(self.data_cov_inv)),
                )
                self.set_nobs(pdata.sample())
            else:
                self.set_nobs(
                    tf.random.normal(
                        mean=data_nom,
                        stddev=tf.sqrt(data_nom),
                        shape=[],
                        dtype=self.nobs.dtype,
                    )
                )
        elif data_randomize == "none":
            self.set_nobs(data_nom)

        # assign start values for nuisance parameters to constraint minima
        self.xdefaultassign()
        if self.binByBinStat:
            self.betadefaultassign()
        # set likelihood offset
        self.nexpnom.assign(self.expected_yield())

        if randomize_parameters:
            # the special handling of the diagonal case here speeds things up, but is also required
            # in case the prefit covariance has zero for some uncertainties (which is the default
            # for unconstrained nuisances for example) since the multivariate normal distribution
            # requires a positive-definite covariance matrix
            if tfh.is_diag(self.cov):
                self.x.assign(
                    tf.random.normal(
                        shape=[],
                        mean=self.x,
                        stddev=tf.sqrt(tf.linalg.diag_part(self.cov)),
                        dtype=self.x.dtype,
                    )
                )
            else:
                pparms = tfp.distributions.MultivariateNormalTriL(
                    loc=self.x, scale_tril=tf.linalg.cholesky(self.cov)
                )
                self.x.assign(pparms.sample())
            if self.binByBinStat:
                self.beta.assign(
                    tf.random.normal(
                        shape=[],
                        mean=self.beta0,
                        stddev=tf.sqrt(self.varbeta),
                        dtype=self.beta.dtype,
                    )
                )

    def _compute_impact_group(self, v, idxs):
        cov_reduced = tf.gather(self.cov[self.npoi :, self.npoi :], idxs, axis=0)
        cov_reduced = tf.gather(cov_reduced, idxs, axis=1)
        v_reduced = tf.gather(v, idxs, axis=1)
        invC_v = tf.linalg.solve(cov_reduced, tf.transpose(v_reduced))
        v_invC_v = tf.einsum("ij,ji->i", v_reduced, invC_v)
        return tf.sqrt(v_invC_v)

    @tf.function
    def impacts_parms(self, hess):
        # impact for poi at index i in covariance matrix from nuisance with index j is C_ij/sqrt(C_jj) = <deltax deltatheta>/sqrt(<deltatheta^2>)
        cov_poi = self.cov[: self.npoi]
        cov_noi = tf.gather(self.cov[self.npoi :], self.indata.noigroupidxs)
        v = tf.concat([cov_poi, cov_noi], axis=0)
        impacts = v / tf.reshape(tf.sqrt(tf.linalg.diag_part(self.cov)), [1, -1])

        nstat = self.npoi + self.indata.nsystnoconstraint
        hess_stat = hess[:nstat, :nstat]
        inv_hess_stat = tf.linalg.inv(hess_stat)

        if self.binByBinStat:
            # impact bin-by-bin stat
            val_no_bbb, grad_no_bbb, hess_no_bbb = self.loss_val_grad_hess(
                profile=False
            )

            hess_stat_no_bbb = hess_no_bbb[:nstat, :nstat]
            inv_hess_stat_no_bbb = tf.linalg.inv(hess_stat_no_bbb)

            impacts_data_stat = tf.sqrt(tf.linalg.diag_part(inv_hess_stat_no_bbb))
            impacts_data_stat = tf.reshape(impacts_data_stat, (-1, 1))

            impacts_bbb_sq = tf.linalg.diag_part(inv_hess_stat - inv_hess_stat_no_bbb)
            impacts_bbb = tf.sqrt(tf.nn.relu(impacts_bbb_sq))  # max(0,x)
            impacts_bbb = tf.reshape(impacts_bbb, (-1, 1))
            impacts_grouped = tf.concat([impacts_data_stat, impacts_bbb], axis=1)
        else:
            impacts_data_stat = tf.sqrt(tf.linalg.diag_part(inv_hess_stat))
            impacts_data_stat = tf.reshape(impacts_data_stat, (-1, 1))
            impacts_grouped = impacts_data_stat

        if len(self.indata.systgroupidxs):
            impacts_grouped_syst = tf.map_fn(
                lambda idxs: self._compute_impact_group(v[:, self.npoi :], idxs),
                tf.ragged.constant(self.indata.systgroupidxs, dtype=tf.int32),
                fn_output_signature=tf.TensorSpec(
                    shape=(impacts.shape[0],), dtype=tf.float64
                ),
            )
            impacts_grouped_syst = tf.transpose(impacts_grouped_syst)
            impacts_grouped = tf.concat([impacts_grouped_syst, impacts_grouped], axis=1)

        return impacts, impacts_grouped

    def _compute_global_impact_group(self, d_squared, idxs):
        gathered = tf.gather(d_squared, idxs, axis=-1)
        d_squared_summed = tf.reduce_sum(gathered, axis=-1)
        return tf.sqrt(d_squared_summed)

    @tf.function
    def global_impacts_parms(self):
        # TODO migrate this to a physics model to avoid the below code which is largely duplicated

        idxs_poi = tf.range(self.npoi, dtype=tf.int64)
        idxs_noi = tf.constant(self.npoi + self.indata.noigroupidxs, dtype=tf.int64)
        idxsout = tf.concat([idxs_poi, idxs_noi], axis=0)

        dexpdx = tf.one_hot(idxsout, depth=self.cov.shape[0], dtype=self.cov.dtype)

        cov_dexpdx = tf.matmul(self.cov, dexpdx, transpose_b=True)

        var_total = tf.linalg.diag_part(self.cov)
        var_total = tf.gather(var_total, idxsout)

        if self.binByBinStat:
            with tf.GradientTape(persistent=True) as t2:
                t2.watch([self.x, self.ubeta])
                with tf.GradientTape(persistent=True) as t1:
                    t1.watch([self.x, self.ubeta])
                    lc = self._compute_lc()
                    _1, _2, beta = self._compute_yields_with_beta(
                        profile=True, compute_norm=False, full=False
                    )
                    lbeta = self._compute_lbeta(beta)
                pdlbetadbeta = t1.gradient(lbeta, self.ubeta)
                dlcdx = t1.gradient(lc, self.x)
                dbetadx = t1.jacobian(beta, self.x)
            # pd2lbetadbeta2 is diagonal so we can use gradient instead of jacobian
            pd2lbetadbeta2_diag = t2.gradient(pdlbetadbeta, self.ubeta)
            # d2lcdx2 is diagonal so we can use gradient instead of jacobian
            d2lcdx2_diag = t2.gradient(dlcdx, self.x)
        else:
            with tf.GradientTape() as t2:
                with tf.GradientTape() as t1:
                    lc = self._compute_lc()
                dlcdx = t1.gradient(lc, self.x)
            # d2lcdx2 is diagonal so we can use gradient instead of jacobian
            d2lcdx2_diag = t2.gradient(dlcdx, self.x)

        # sc is the cholesky decomposition of d2lcdx2
        sc = tf.linalg.LinearOperatorDiag(tf.sqrt(d2lcdx2_diag), is_self_adjoint=True)

        impacts_x0 = sc @ cov_dexpdx
        impacts_theta0 = impacts_x0[self.npoi :]

        impacts_theta0 = tf.transpose(impacts_theta0)
        impacts = impacts_theta0

        impacts_theta0_sq = tf.square(impacts_theta0)
        var_theta0 = tf.reduce_sum(impacts_theta0_sq, axis=-1)

        var_nobs = var_total - var_theta0

        if self.binByBinStat:
            if self.binByBinStatMode == "full":
                # flatten the bin and process axes
                pd2lbetadbeta2_diag = tf.reshape(pd2lbetadbeta2_diag, [-1])
                dbetadx = tf.reshape(dbetadx, [-1, dbetadx.shape[-1]])

            # this the cholesky decomposition of pd2lbetadbeta2
            sbeta = tf.linalg.LinearOperatorDiag(
                tf.sqrt(pd2lbetadbeta2_diag), is_self_adjoint=True
            )

            impacts_beta0 = sbeta @ dbetadx @ cov_dexpdx

            var_beta0 = tf.reduce_sum(tf.square(impacts_beta0), axis=0)
            var_nobs -= var_beta0

            impacts_beta0 = tf.sqrt(var_beta0)

        impacts_nobs = tf.sqrt(var_nobs)

        if self.binByBinStat:
            impacts_grouped = tf.stack([impacts_nobs, impacts_beta0], axis=-1)
        else:
            impacts_grouped = impacts_nobs[..., None]

        if len(self.indata.systgroupidxs):
            impacts_grouped_syst = tf.map_fn(
                lambda idxs: self._compute_global_impact_group(impacts_theta0_sq, idxs),
                tf.ragged.constant(self.indata.systgroupidxs, dtype=tf.int64),
                fn_output_signature=tf.TensorSpec(
                    shape=(impacts_theta0_sq.shape[0],), dtype=impacts_theta0_sq.dtype
                ),
            )
            impacts_grouped_syst = tf.transpose(impacts_grouped_syst)
            impacts_grouped = tf.concat([impacts_grouped_syst, impacts_grouped], axis=1)

        return impacts, impacts_grouped

    def _pd2ldbeta2(self, profile=False):
        with tf.GradientTape(watch_accessed_variables=False) as t2:
            t2.watch([self.ubeta])
            with tf.GradientTape(watch_accessed_variables=False) as t1:
                t1.watch([self.ubeta])
                if profile:
                    val = self._compute_loss(profile=True)
                else:
                    # TODO this principle can probably be generalized to other parts of the code
                    # to further reduce special cases

                    # if not profiling, likelihood doesn't include the data contribution
                    _1, _2, beta = self._compute_yields_with_beta(
                        profile=False, compute_norm=False, full=False
                    )
                    lbeta = self._compute_lbeta(beta)
                    val = lbeta

            pdldbeta = t1.gradient(val, self.ubeta)
        if self.externalCovariance and profile:
            pd2ldbeta2_matrix = t2.jacobian(pdldbeta, self.ubeta)
            pd2ldbeta2 = tf.linalg.LinearOperatorFullMatrix(
                pd2ldbeta2_matrix, is_self_adjoint=True
            )
        else:
            # pd2ldbeta2 is diagonal, so we can use gradient instead of jacobian
            pd2ldbeta2_diag = t2.gradient(pdldbeta, self.ubeta)
            pd2ldbeta2 = tf.linalg.LinearOperatorDiag(
                pd2ldbeta2_diag, is_self_adjoint=True
            )
        return pd2ldbeta2

    def _dxdvars(self):
        with tf.GradientTape() as t2:
            t2.watch([self.theta0, self.nobs, self.beta0])
            with tf.GradientTape() as t1:
                t1.watch([self.theta0, self.nobs, self.beta0])
                val = self._compute_loss()
            grad = t1.gradient(val, self.x)
        pd2ldxdtheta0, pd2ldxdnobs, pd2ldxdbeta0 = t2.jacobian(
            grad, [self.theta0, self.nobs, self.beta0], unconnected_gradients="zero"
        )

        # cov is inverse hesse, thus cov ~ d2xd2l
        dxdtheta0 = -self.cov @ pd2ldxdtheta0
        dxdnobs = -self.cov @ pd2ldxdnobs
        dxdbeta0 = -self.cov @ pd2ldxdbeta0

        return dxdtheta0, dxdnobs, dxdbeta0

    # def _expected_with_variance_optimized(self, fun_exp, skipBinByBinStat=False):
    #     # compute uncertainty on expectation propagating through uncertainty on fit parameters using full covariance matrix

    #     # FIXME this doesn't actually work for the positive semi-definite case
    #     invhesschol = tf.linalg.cholesky(self.cov)

    #     # since the full covariance matrix with respect to the bin counts is given by J^T R^T R J, then summing RJ element-wise squared over the parameter axis gives the diagonal elements

    #     expected = fun_exp()

    #     # dummy vector for implicit transposition
    #     u = tf.ones_like(expected)
    #     with tf.GradientTape(watch_accessed_variables=False) as t1:
    #         t1.watch(u)
    #         with tf.GradientTape() as t2:
    #             expected = fun_exp()
    #         # this returns dndx_j = sum_i u_i dn_i/dx_j
    #         Ju = t2.gradient(expected, self.x, output_gradients=u)
    #         Ju = tf.transpose(Ju)
    #         Ju = tf.reshape(Ju, [-1, 1])
    #         RJu = tf.matmul(tf.stop_gradient(invhesschol), Ju, transpose_a=True)
    #         RJu = tf.reshape(RJu, [-1])
    #     RJ = t1.jacobian(RJu, u)
    #     sRJ2 = tf.reduce_sum(RJ**2, axis=0)
    #     sRJ2 = tf.reshape(sRJ2, tf.shape(expected))
    #     if self.binByBinStat and not skipBinByBinStat:
    #         # add MC stat uncertainty on variance
    #         sumw2 = tf.square(expected) / self.kstat
    #         sRJ2 = sRJ2 + sumw2
    #     return expected, sRJ2

    def _compute_expected(
        self, fun_exp, inclusive=True, profile=False, full=True, need_observables=True
    ):
        if need_observables:
            observables = self._compute_yields(
                inclusive=inclusive, profile=profile, full=full
            )
            expected = fun_exp(self.x, observables)
        else:
            expected = fun_exp(self.x)

        return expected

    def _expected_with_variance(
        self,
        fun_exp,
        compute_cov=False,
        compute_global_impacts=False,
        profile=False,
        inclusive=True,
        full=True,
        need_observables=True,
    ):
        # compute uncertainty on expectation propagating through uncertainty on fit parameters using full covariance matrix
        # FIXME switch back to optimized version at some point?

        def compute_derivatives(dvars):
            with tf.GradientTape(watch_accessed_variables=False) as t:
                t.watch(dvars)
                expected = self._compute_expected(
                    fun_exp,
                    inclusive=inclusive,
                    profile=profile,
                    full=full,
                    need_observables=need_observables,
                )
                expected_flat = tf.reshape(expected, (-1,))
            jacs = t.jacobian(
                expected_flat,
                dvars,
            )
            return expected, *jacs

        if self.binByBinStat:
            dvars = [self.x, self.ubeta]
            expected, dexpdx, pdexpdbeta = compute_derivatives(dvars)
        else:
            dvars = [self.x]
            expected, dexpdx = compute_derivatives(dvars)
            pdexpdbeta = None

        if compute_cov or (compute_global_impacts and self.binByBinStat):
            cov_dexpdx = tf.matmul(self.cov, dexpdx, transpose_b=True)

        if compute_cov:
            expcov = dexpdx @ cov_dexpdx
        else:
            # matrix free calculation
            expvar_flat = tf.einsum("ij,jk,ik->i", dexpdx, self.cov, dexpdx)
            expcov = None

        if pdexpdbeta is not None:
            pd2ldbeta2 = self._pd2ldbeta2(profile)
            pd2ldbeta2_pdexpdbeta = pd2ldbeta2.solve(pdexpdbeta, adjoint_arg=True)

            if compute_cov:
                expcov += pdexpdbeta @ pd2ldbeta2_pdexpdbeta
            else:
                expvar_flat += tf.einsum("ik,ki->i", pdexpdbeta, pd2ldbeta2_pdexpdbeta)

        if compute_cov:
            expvar_flat = tf.linalg.diag_part(expcov)

        expvar = tf.reshape(expvar_flat, tf.shape(expected))

        if compute_global_impacts:
            # the fully general contribution to the covariance matrix
            # for a factorized likelihood L = sum_i L_i can be written as
            # cov_i = dexpdx @ cov_x @ d2L_i/dx2 @ cov_x @ dexpdx.T
            # This is totally general and always adds up to the total covariance matrix

            # This can be factorized into impacts only if the individual contributions
            # are rank 1.  This is not the case in general for the data stat uncertainties,
            # in particular where postfit nexpected != nobserved and nexpected is not a linear
            # function of the poi's and nuisance parameters x

            # For the systematic and MC stat uncertainties this is equivalent to the
            # more conventional global impact calculation (and without needing to insert the uncertainty on
            # the global observables "by hand", which can be non-trivial beyond the Gaussian case)

            if self.binByBinStat:
                with tf.GradientTape(persistent=True) as t2:
                    t2.watch([self.x, self.ubeta])
                    with tf.GradientTape(persistent=True) as t1:
                        t1.watch([self.x, self.ubeta])
                        lc = self._compute_lc()
                        _1, _2, beta = self._compute_yields_with_beta(
                            profile=profile, compute_norm=False, full=False
                        )
                        lbeta = self._compute_lbeta(beta)
                    pdlbetadbeta = t1.gradient(lbeta, self.ubeta)
                    dlcdx = t1.gradient(lc, self.x)
                    dbetadx = t1.jacobian(beta, self.x)
                # pd2lbetadbeta2 is diagonal so we can use gradient instead of jacobian
                pd2lbetadbeta2_diag = t2.gradient(pdlbetadbeta, self.ubeta)
                # d2lcdx2 is diagonal so we can use gradient instead of jacobian
                d2lcdx2_diag = t2.gradient(dlcdx, self.x)
            else:
                with tf.GradientTape() as t2:
                    with tf.GradientTape() as t1:
                        lc = self._compute_lc()
                    dlcdx = t1.gradient(lc, self.x)
                # d2lcdx2 is diagonal so we can use gradient instead of jacobian
                d2lcdx2_diag = t2.gradient(dlcdx, self.x)

            # protect against inconsistency
            # FIXME this should be handled more generally e.g. through modification of
            # the constraintweights for prefit vs postfit, though special handling of the zero
            # uncertainty case would still be needed
            if (not profile) and self.prefitUnconstrainedNuisanceUncertainty != 0.0:
                raise NotImplementedError(
                    "Global impacts calculation not implemented for prefit case where prefitUnconstrainedNuisanceUncertainty != 0."
                )

            # sc is the cholesky decomposition of d2lcdx2
            sc = tf.linalg.LinearOperatorDiag(
                tf.sqrt(d2lcdx2_diag), is_self_adjoint=True
            )

            impacts_x0 = sc @ tf.matmul(self.cov, dexpdx, transpose_b=True)
            impacts_theta0 = impacts_x0[self.npoi :]

            impacts_theta0 = tf.transpose(impacts_theta0)
            impacts = impacts_theta0

            impacts_theta0_sq = tf.square(impacts_theta0)
            var_theta0 = tf.reduce_sum(impacts_theta0_sq, axis=-1)

            var_nobs = expvar_flat - var_theta0

            if self.binByBinStat:
                # this the cholesky decomposition of pd2lbetadbeta2
                sbeta = tf.linalg.LinearOperatorDiag(
                    tf.sqrt(pd2lbetadbeta2_diag), is_self_adjoint=True
                )

                impacts_beta0 = tf.zeros(
                    shape=(*self.beta.shape, *expvar_flat.shape), dtype=expvar.dtype
                )

                if pdexpdbeta is not None:
                    impacts_beta0 += sbeta @ pd2ldbeta2_pdexpdbeta

                if dbetadx is not None:
                    impacts_beta0 += sbeta @ dbetadx @ cov_dexpdx

                var_beta0 = tf.reduce_sum(tf.square(impacts_beta0), axis=0)
                var_nobs -= var_beta0

                impacts_beta0 = tf.sqrt(var_beta0)

            impacts_nobs = tf.sqrt(var_nobs)

            if self.binByBinStat:
                impacts_grouped = tf.stack([impacts_nobs, impacts_beta0], axis=-1)
            else:
                impacts_grouped = impacts_nobs[..., None]

            if len(self.indata.systgroupidxs):
                impacts_grouped_syst = tf.map_fn(
                    lambda idxs: self._compute_global_impact_group(
                        impacts_theta0_sq, idxs
                    ),
                    tf.ragged.constant(self.indata.systgroupidxs, dtype=tf.int64),
                    fn_output_signature=tf.TensorSpec(
                        shape=(impacts_theta0_sq.shape[0],),
                        dtype=impacts_theta0_sq.dtype,
                    ),
                )
                impacts_grouped_syst = tf.transpose(impacts_grouped_syst)

                impacts_grouped = tf.concat(
                    [impacts_grouped_syst, impacts_grouped], axis=-1
                )

            impacts = tf.reshape(impacts, [*expvar.shape, impacts.shape[-1]])
            impacts_grouped = tf.reshape(
                impacts_grouped, [*expvar.shape, impacts_grouped.shape[-1]]
            )
        else:
            impacts = None
            impacts_grouped = None

        return expected, expvar, expcov, impacts, impacts_grouped

    def _expected_variations(
        self,
        fun_exp,
        correlations,
        inclusive=True,
        full=True,
        need_observables=True,
    ):
        with tf.GradientTape() as t:
            # note that beta should only be profiled if correlations are taken into account
            expected = self._compute_expected(
                fun_exp,
                inclusive=inclusive,
                profile=correlations,
                full=full,
                need_observables=need_observables,
            )
            expected_flat = tf.reshape(expected, (-1,))
        dexpdx = t.jacobian(expected_flat, self.x)

        if correlations:
            # construct the matrix such that the columns represent
            # the variations associated with profiling a given parameter
            # taking into account its correlations with the other parameters
            dx = self.cov / tf.sqrt(tf.linalg.diag_part(self.cov))[None, :]

            dexp = dexpdx @ dx
        else:
            dexp = dexpdx * tf.sqrt(tf.linalg.diag_part(self.cov))[None, :]

        new_shape = tf.concat([tf.shape(expected), [-1]], axis=0)
        dexp = tf.reshape(dexp, new_shape)

        down = expected[..., None] - dexp
        up = expected[..., None] + dexp

        expvars = tf.stack([down, up], axis=-1)

        return expvars

    def _compute_yields_noBBB(self, compute_norm=False, full=True):
        # compute_norm: compute yields for each process, otherwise inclusive
        # full: compute yields inclduing masked channels
        poi = self.get_blinded_poi()
        theta = self.get_blinded_theta()

        rnorm = tf.concat(
            [poi, tf.ones([self.indata.nproc - poi.shape[0]], dtype=self.indata.dtype)],
            axis=0,
        )

        mrnorm = tf.expand_dims(rnorm, -1)
        ernorm = tf.reshape(rnorm, [1, -1])

        normcentral = None
        if self.indata.symmetric_tensor:
            mthetaalpha = tf.reshape(theta, [self.indata.nsyst, 1])
        else:
            # interpolation for asymmetric log-normal
            twox = 2.0 * theta
            twox2 = twox * twox
            alpha = 0.125 * twox * (twox2 * (3.0 * twox2 - 10.0) + 15.0)
            alpha = tf.clip_by_value(alpha, -1.0, 1.0)

            thetaalpha = theta * alpha

            mthetaalpha = tf.stack(
                [theta, thetaalpha], axis=0
            )  # now has shape [2,nsyst]
            mthetaalpha = tf.reshape(mthetaalpha, [2 * self.indata.nsyst, 1])

        if self.indata.sparse:
            logsnorm = tf.sparse.sparse_dense_matmul(self.indata.logk, mthetaalpha)
            logsnorm = tf.squeeze(logsnorm, -1)

            if self.indata.systematic_type == "log_normal":
                snorm = tf.exp(logsnorm)
                snormnorm_sparse = self.indata.norm.with_values(
                    snorm * self.indata.norm.values
                )
            elif self.indata.systematic_type == "normal":
                snormnorm_sparse = self.indata.norm * ernorm
                snormnorm_sparse = snormnorm_sparse.with_values(
                    snormnorm_sparse.values + logsnorm
                )

            if not full and self.indata.nbinsmasked:
                snormnorm_sparse = tfh.simple_sparse_slice0end(
                    snormnorm_sparse, self.indata.nbins
                )

            if self.indata.systematic_type == "log_normal":
                nexpcentral = tf.sparse.sparse_dense_matmul(snormnorm_sparse, mrnorm)
                nexpcentral = tf.squeeze(nexpcentral, -1)
                if compute_norm:
                    snormnorm = tf.sparse.to_dense(snormnorm_sparse)
                    normcentral = ernorm * snormnorm
            elif self.indata.systematic_type == "normal":
                if compute_norm:
                    normcentral = tf.sparse.to_dense(snormnorm_sparse)
                nexpcentral = tf.sparse.reduce_sum(snormnorm_sparse, axis=-1)
        else:
            if full or self.indata.nbinsmasked == 0:
                nbins = self.indata.nbinsfull
                logk = self.indata.logk
                norm = self.indata.norm
            else:
                nbins = self.indata.nbins
                logk = self.indata.logk[:nbins]
                norm = self.indata.norm[:nbins]

            if self.indata.symmetric_tensor:
                mlogk = tf.reshape(
                    logk,
                    [nbins * self.indata.nproc, self.indata.nsyst],
                )
            else:
                mlogk = tf.reshape(
                    logk,
                    [nbins * self.indata.nproc, 2 * self.indata.nsyst],
                )

            logsnorm = tf.matmul(mlogk, mthetaalpha)
            logsnorm = tf.reshape(logsnorm, [nbins, self.indata.nproc])

            if self.indata.systematic_type == "log_normal":
                snorm = tf.exp(logsnorm)
                snormnorm = snorm * norm
                nexpcentral = tf.matmul(snormnorm, mrnorm)
                nexpcentral = tf.squeeze(nexpcentral, -1)
                if compute_norm:
                    normcentral = ernorm * snormnorm
            elif self.indata.systematic_type == "normal":
                normcentral = norm * ernorm + logsnorm
                nexpcentral = tf.reduce_sum(normcentral, axis=-1)

        return nexpcentral, normcentral

    def _compute_yields_with_beta(self, profile=True, compute_norm=False, full=True):
        nexp, norm = self._compute_yields_noBBB(
            compute_norm or self.binByBinStatMode == "full", full=full
        )

        if self.binByBinStat:
            if profile:
                # analytic solution for profiled barlow-beeston lite parameters for each combination
                # of likelihood and uncertainty form

                nexp_profile = nexp[: self.indata.nbins]
                beta0 = self.beta0[: self.indata.nbins]
                # denominator in Gaussian likelihood is treated as a constant when computing
                # global impacts for example
                nobs0 = tf.stop_gradient(self.nobs)

                varbeta = self.varbeta[: self.indata.nbins]

                if self.chisqFit:
                    if self.binByBinStatType == "gamma":
                        kstat = self.kstat[: self.indata.nbins]
                        betamask = self.betamask[: self.indata.nbins]

                        abeta = nexp_profile**2
                        bbeta = kstat * nobs0 - nexp_profile * self.nobs
                        cbeta = -kstat * nobs0 * beta0
                        beta = (
                            0.5
                            * (-bbeta + tf.sqrt(bbeta**2 - 4.0 * abeta * cbeta))
                            / abeta
                        )
                        beta = tf.where(betamask, beta0, beta)
                    elif self.binByBinStatType == "normal":
                        sbeta = tf.math.sqrt(varbeta)
                        if self.externalCovariance and self.binByBinStatMode == "light":
                            sbeta_m = tf.linalg.LinearOperatorDiag(sbeta)
                            beta = tf.linalg.lu_solve(
                                *self.betaauxlu,
                                sbeta_m
                                @ self.data_cov_inv
                                @ ((self.nobs - nexp_profile)[:, None])
                                + beta0[:, None],
                            )
                            beta = tf.squeeze(beta, axis=-1)
                        elif (
                            self.externalCovariance and self.binByBinStatMode == "full"
                        ):
                            nbin, nproc = sbeta.shape

                            res = (
                                self.data_cov_inv @ (self.nobs - nexp_profile)[:, None]
                            )

                            # make copies of each element nproc x nproc submatrices
                            res = tf.broadcast_to(res, [nbin, nproc])

                            # flatten nproc, nbin axes
                            res = tf.reshape(res, [tf.size(res)])
                            sbeta = tf.reshape(sbeta, [tf.size(beta0)])
                            sbeta_m = tf.linalg.LinearOperatorDiag(sbeta)

                            beta = tf.linalg.lu_solve(
                                *self.betaauxlu,
                                sbeta_m @ res[:, None]
                                + tf.reshape(beta0, [tf.size(beta0)])[:, None],
                            )
                            beta = tf.reshape(beta, (nbin, nproc))

                        elif self.binByBinStatMode == "full":
                            beta = tf.linalg.lu_solve(
                                *self.betaauxlu,
                                (
                                    sbeta
                                    * ((self.nobs - nexp_profile) / self.nobs)[:, None]
                                )[:, :, None]
                                + beta0[:, :, None],
                            )
                            beta = tf.squeeze(beta, axis=-1)
                        else:
                            beta = (
                                sbeta * (self.nobs - nexp_profile) + nobs0 * beta0
                            ) / (nobs0 + varbeta)
                else:
                    if self.binByBinStatType == "gamma":
                        kstat = self.kstat[: self.indata.nbins]
                        betamask = self.betamask[: self.indata.nbins]

                        beta = (self.nobs + kstat * beta0) / (nexp_profile + kstat)
                        beta = tf.where(betamask, beta0, beta)
                    elif self.binByBinStatType == "normal":
<<<<<<< HEAD
                        sbeta = tf.math.sqrt(varbeta)
                        if self.binByBinStatMode == "light":

                            abeta = sbeta
                            abeta = tf.where(varbeta == 0.0, tf.ones_like(abeta), abeta)
                            bbeta = varbeta + nexp_profile - sbeta * beta0
                            cbeta = (
                                sbeta * (nexp_profile - self.nobs)
                                - nexp_profile * beta0
                            )
                            beta = (
                                0.5
                                * (-bbeta + tf.sqrt(bbeta**2 - 4.0 * abeta * cbeta))
                                / abeta
                            )
                            beta = tf.where(varbeta == 0.0, beta0, beta)
                        else:
                            norm_profile = norm[: self.indata.nbins]

                            qbeta = -self.nobs * tf.reduce_sum(varbeta, axis=-1)
                            pbeta = tf.reduce_sum(
                                varbeta - sbeta * beta0 - norm_profile, axis=-1
                            )
                            nbeta = -0.5 * pbeta + tf.sqrt(0.25 * pbeta**2 - qbeta)

                            beta = beta0 + (self.nobs / nbeta - 1)[..., None] * sbeta
=======
                        varbeta = self.indata.sumw2[: self.indata.nbins]
                        sbeta = tf.sqrt(varbeta)
                        abeta = sbeta
                        abeta = tf.where(
                            varbeta == 0.0, tf.constant(1.0, dtype=varbeta.dtype), abeta
                        )
                        bbeta = varbeta + nexp_profile - sbeta * beta0
                        cbeta = (
                            sbeta * (nexp_profile - self.nobs) - nexp_profile * beta0
                        )
                        beta = (
                            0.5
                            * (-bbeta + tf.sqrt(bbeta**2 - 4.0 * abeta * cbeta))
                            / abeta
                        )
                        beta = tf.where(varbeta == 0.0, beta0, beta)
>>>>>>> 5ecceb3a

                if self.indata.nbinsmasked:
                    beta = tf.concat([beta, self.beta0[self.indata.nbins :]], axis=0)
            else:
                beta = self.beta

            # Add dummy tensor to allow convenient differentiation by beta even when profiling
            beta = beta + self.ubeta

            betasel = beta[: nexp.shape[0]]

            if self.binByBinStatType == "gamma":
                betamask = self.betamask[: nexp.shape[0]]
                nexp = tf.where(betamask, nexp, nexp * betasel)
                if compute_norm:
                    norm = tf.where(
                        betamask[..., None], norm, betasel[..., None] * norm
                    )
            elif self.binByBinStatType == "normal":
                varbeta = self.varbeta[: nexp.shape[0]]
                sbeta = tf.math.sqrt(varbeta)
                if self.binByBinStatMode == "full":
                    norm = norm + sbeta * betasel
                    nexp = tf.reduce_sum(norm, -1)
                else:
                    nexpnorm = nexp[..., None]
                    nexp = nexp + sbeta * betasel
                    if compute_norm:
                        # distribute the change in yields proportionally across processes
                        norm = (
                            norm
                            + sbeta[..., None] * betasel[..., None] * norm / nexpnorm
                        )
        else:
            beta = None

        return nexp, norm, beta

    @tf.function
    def _profile_beta(self):
        nexp, norm, beta = self._compute_yields_with_beta(full=False)
        self.beta.assign(beta)

    def _compute_yields(self, inclusive=True, profile=True, full=True):
        nexpcentral, normcentral, beta = self._compute_yields_with_beta(
            profile=profile,
            compute_norm=not inclusive,
            full=full,
        )
        if inclusive:
            return nexpcentral
        else:
            return normcentral

    @tf.function
    def expected_with_variance(self, *args, **kwargs):
        return self._expected_with_variance(*args, **kwargs)

    @tf.function
    def expected_variations(self, *args, **kwagrs):
        return self._expected_variations(*args, **kwagrs)

    def _residuals_profiled(
        self,
        fun,
    ):

        with tf.GradientTape() as t:
            t.watch([self.theta0, self.nobs, self.beta0])
            expected = self._compute_expected(
                fun,
                inclusive=True,
                profile=True,
                full=False,
                need_observables=True,
            )
            observed = fun(None, self.nobs)
            residuals = expected - observed

            residuals_flat = tf.reshape(residuals, (-1,))
        pdresdx, pdresdtheta0, pdresdnobs, pdresdbeta0 = t.jacobian(
            residuals_flat,
            [self.x, self.theta0, self.nobs, self.beta0],
            unconnected_gradients="zero",
        )

        # apply chain rule to take into account correlations with the fit parameters
        dxdtheta0, dxdnobs, dxdbeta0 = self._dxdvars()

        dresdtheta0 = pdresdtheta0 + pdresdx @ dxdtheta0
        dresdnobs = pdresdnobs + pdresdx @ dxdnobs
        dresdbeta0 = pdresdbeta0 + pdresdx @ dxdbeta0

        var_theta0 = tf.where(
            self.indata.constraintweights == 0.0,
            tf.zeros_like(self.indata.constraintweights),
            tf.math.reciprocal(self.indata.constraintweights),
        )

        res_cov = dresdtheta0 @ (var_theta0[:, None] * tf.transpose(dresdtheta0))

        if self.externalCovariance:
            res_cov_stat = dresdnobs @ tf.linalg.solve(
                self.data_cov_inv, tf.transpose(dresdnobs)
            )
        else:
            res_cov_stat = dresdnobs @ (self.nobs[:, None] * tf.transpose(dresdnobs))

        res_cov += res_cov_stat

        if self.binByBinStat:
            pd2ldbeta2 = self._pd2ldbeta2(profile=False)
            pd2ldbeta2 = tf.linalg.diag_part(pd2ldbeta2)

            with tf.GradientTape() as t2:
                t2.watch([self.ubeta, self.beta0])
                with tf.GradientTape() as t1:
                    t1.watch([self.ubeta, self.beta0])
                    _1, _2, beta = self._compute_yields_with_beta(
                        profile=False, compute_norm=False, full=False
                    )
                    lbeta = self._compute_lbeta(beta)

                dlbetadbeta = t1.gradient(lbeta, self.ubeta)
            pd2lbetadbetadbeta0 = t2.gradient(dlbetadbeta, self.beta0)

            var_beta0 = pd2ldbeta2 / pd2lbetadbetadbeta0**2

            if self.binByBinStatType == "gamma":
                var_beta0 = tf.where(self.betamask, tf.zeros_like(var_beta0), var_beta0)

            res_cov_BBB = dresdbeta0 @ (var_beta0[:, None] * tf.transpose(dresdbeta0))
            res_cov += res_cov_BBB

        return residuals, res_cov

    def _residuals(self, fun, fun_data):
        data, _0, data_cov = fun_data(self.nobs, self.data_cov_inv)
        pred, _0, pred_cov, _1, _2 = self._expected_with_variance(
            fun,
            profile=False,
            full=False,
            compute_cov=True,
            inclusive=True,
        )
        residuals = pred - data
        res_cov = pred_cov + data_cov
        return residuals, res_cov

    def _chi2(self, res, res_cov, ndf_reduction=0):
        res = tf.reshape(res, (-1, 1))
        ndf = tf.size(res) - ndf_reduction

        if ndf_reduction > 0:
            # covariance matrix is in general non invertible with ndf < n
            # compute chi2 using pseudo inverse
            chi_square_value = tf.transpose(res) @ tf.linalg.pinv(res_cov) @ res
        else:
            chi_square_value = tf.transpose(res) @ tf.linalg.solve(res_cov, res)

        return tf.squeeze(chi_square_value), ndf

    @tf.function
    def chi2(self, fun, fun_data=None, ndf_reduction=0, profile=False):
        if profile:
            residuals, res_cov = self._residuals_profiled(fun)
        else:
            residuals, res_cov = self._residuals(fun, fun_data)
        return self._chi2(residuals, res_cov, ndf_reduction)

    def expected_events(
        self,
        model,
        inclusive=True,
        compute_variance=True,
        compute_cov=False,
        compute_global_impacts=False,
        compute_variations=False,
        correlated_variations=False,
        profile=True,
        compute_chi2=False,
    ):

        if compute_variations and (
            compute_variance or compute_cov or compute_global_impacts
        ):
            raise NotImplementedError()

        fun = model.compute_flat if inclusive else model.compute_flat_per_process

        aux = [None] * 4
        if compute_cov or compute_variance or compute_global_impacts:
            exp, exp_var, exp_cov, exp_impacts, exp_impacts_grouped = (
                self.expected_with_variance(
                    fun,
                    profile=profile,
                    compute_cov=compute_cov,
                    compute_global_impacts=compute_global_impacts,
                    need_observables=model.need_observables,
                    inclusive=inclusive and not model.need_processes,
                )
            )
            aux = [exp_var, exp_cov, exp_impacts, exp_impacts_grouped]
        elif compute_variations:
            exp = self.expected_variations(
                fun,
                correlations=correlated_variations,
                inclusive=inclusive and not model.need_processes,
                need_observables=model.need_observables,
            )
        else:
            exp = self._compute_expected(
                fun,
                inclusive=inclusive and not model.need_processes,
                profile=profile,
                need_observables=model.need_observables,
            )

        if compute_chi2:
            chi2val, ndf = self.chi2(
                model.compute_flat,
                model._get_data,
                model.ndf_reduction,
                profile=profile,
            )

            aux.append(chi2val)
            aux.append(ndf)
        else:
            aux.append(None)
            aux.append(None)

        return exp, aux

    @tf.function
    def expected_yield(self, profile=False, full=False):
        return self._compute_yields(inclusive=True, profile=profile, full=full)

    @tf.function
    def _expected_yield_noBBB(self, full=False):
        res, _ = self._compute_yields_noBBB(full=full)
        return res

    @tf.function
    def full_nll(self):
        return self._compute_nll(full_nll=True)

    @tf.function
    def reduced_nll(self):
        return self._compute_nll(full_nll=False)

    def _compute_lc(self, full_nll=False):
        # constraints
        theta = self.get_blinded_theta()
        lc = self.indata.constraintweights * 0.5 * tf.square(theta - self.theta0)
        if full_nll:
            # normalization factor for normal distribution: log(1/sqrt(2*pi)) = -0.9189385332046727
            lc = lc + 0.9189385332046727 * self.indata.constraintweights

        return tf.reduce_sum(lc)

    def _compute_lbeta(self, beta, full_nll=False):
        if self.binByBinStat:
            beta0 = self.beta0
            if self.binByBinStatType == "gamma":
                kstat = self.kstat

                betasafe = tf.where(
                    beta0 == 0.0, tf.constant(1.0, dtype=beta.dtype), beta
                )
                logbeta = tf.math.log(betasafe)

                if full_nll:
                    # constant terms
                    lgammaalpha = tf.math.lgamma(kstat * beta0)
                    alphalntheta = -kstat * beta0 * tf.math.log(kstat)

                    lbeta = (
                        -kstat * beta0 * logbeta
                        + kstat * beta
                        + lgammaalpha
                        + alphalntheta
                    )
                else:
                    lbeta = -kstat * beta0 * (logbeta - self.logbeta0) + kstat * (
                        beta - beta0
                    )
            elif self.binByBinStatType == "normal":
                lbeta = 0.5 * tf.square(beta - beta0)

                if full_nll:
                    sigma2 = self.indata.sumw2 / tf.square(self.indata.sumw)

                    # normalization factor for normal distribution: log(1/sqrt(2*pi)) = -0.9189385332046727
                    lbeta = (
                        lbeta
                        + tf.cast(tf.shape(sigma2), tf.float64) * 0.9189385332046727
                        + 0.5 * tf.math.log(sigma2)
                    )

            return tf.reduce_sum(lbeta)

        return None

    def _compute_nll_components(self, profile=True, full_nll=False):
        nexpfullcentral, _, beta = self._compute_yields_with_beta(
            profile=profile,
            compute_norm=False,
            full=False,
        )

        nexp = nexpfullcentral

        if self.chisqFit:
            if self.externalCovariance:
                # Solve the system without inverting
                residual = tf.reshape(self.nobs - nexp, [-1, 1])  # chi2 residual
                ln = 0.5 * tf.reduce_sum(
                    tf.matmul(
                        residual,
                        tf.matmul(self.data_cov_inv, residual),
                        transpose_a=True,
                    )
                )
            else:
                # stop_gradient needed in denominator here because it should be considered
                # constant when evaluating global impacts from observed data
                ln = 0.5 * tf.reduce_sum(
                    (nexp - self.nobs) ** 2 / tf.stop_gradient(self.nobs), axis=-1
                )
        else:
            nexpsafe = tf.where(
                self.nobs == 0.0, tf.constant(1.0, dtype=nexp.dtype), nexp
            )
            lognexp = tf.math.log(nexpsafe)

            # poisson term
            if full_nll:
                ldatafac = tf.math.lgamma(self.nobs + 1)
                ln = tf.reduce_sum(-self.nobs * lognexp + nexp + ldatafac, axis=-1)
            else:
                # poisson w/o constant factorial part term and with offset to improve numerical precision
                ln = tf.reduce_sum(
                    -self.nobs * (lognexp - self.lognobs) + nexp - self.nobs, axis=-1
                )

        lc = self._compute_lc(full_nll)

        lbeta = self._compute_lbeta(beta, full_nll)

        return ln, lc, lbeta, beta

    def _compute_nll(self, profile=True, full_nll=False):
        ln, lc, lbeta, beta = self._compute_nll_components(
            profile=profile, full_nll=full_nll
        )
        l = ln + lc

        if lbeta is not None:
            l = l + lbeta

        return l

    def _compute_loss(self, profile=True):
        l = self._compute_nll(profile=profile)
        return l

    @tf.function
    def loss_val(self):
        val = self._compute_loss()
        return val

    @tf.function
    def loss_val_grad(self):
        with tf.GradientTape() as t:
            val = self._compute_loss()
        grad = t.gradient(val, self.x)

        return val, grad

    # FIXME in principle this version of the function is preferred
    # but seems to introduce some small numerical non-reproducibility
    @tf.function
    def loss_val_grad_hessp_fwdrev(self, p):
        p = tf.stop_gradient(p)
        with tf.autodiff.ForwardAccumulator(self.x, p) as acc:
            with tf.GradientTape() as grad_tape:
                val = self._compute_loss()
            grad = grad_tape.gradient(val, self.x)
        hessp = acc.jvp(grad)

        return val, grad, hessp

    @tf.function
    def loss_val_grad_hessp_revrev(self, p):
        p = tf.stop_gradient(p)
        with tf.GradientTape() as t2:
            with tf.GradientTape() as t1:
                val = self._compute_loss()
            grad = t1.gradient(val, self.x)
        hessp = t2.gradient(grad, self.x, output_gradients=p)

        return val, grad, hessp

    loss_val_grad_hessp = loss_val_grad_hessp_revrev

    @tf.function
    def loss_val_grad_hess(self, profile=True):
        with tf.GradientTape() as t2:
            with tf.GradientTape() as t1:
                val = self._compute_loss(profile=profile)
            grad = t1.gradient(val, self.x)
        hess = t2.jacobian(grad, self.x)

        return val, grad, hess

    @tf.function
    def loss_val_valfull_grad_hess(self, profile=True):
        with tf.GradientTape() as t2:
            with tf.GradientTape() as t1:
                val, valfull = self._compute_nll(profile=profile)
            grad = t1.gradient(val, self.x)
        hess = t2.jacobian(grad, self.x)

        return val, valfull, grad, hess

    @tf.function
    def loss_val_grad_hess_beta(self, profile=True):
        with tf.GradientTape() as t2:
            t2.watch(self.ubeta)
            with tf.GradientTape() as t1:
                t1.watch(self.ubeta)
                val = self._compute_loss(profile=profile)
            grad = t1.gradient(val, self.ubeta)
        hess = t2.jacobian(grad, self.ubeta)

        return val, grad, hess

    def minimize(self):
        if self.is_linear:
            logger.info(
                "Likelihood is purely quadratic, solving by Cholesky decomposition instead of iterative fit"
            )

            # no need to do a minimization, simple matrix solve is sufficient
            val, grad, hess = self.loss_val_grad_hess()

            # use a Cholesky decomposition to easily detect the non-positive-definite case
            chol = tf.linalg.cholesky(hess)

            # FIXME catch this exception to mark failed toys and continue
            if tf.reduce_any(tf.math.is_nan(chol)).numpy():
                raise ValueError(
                    "Cholesky decomposition failed, Hessian is not positive-definite"
                )

            del hess
            gradv = grad[..., None]
            dx = tf.linalg.cholesky_solve(chol, -gradv)[:, 0]
            del chol

            self.x.assign_add(dx)
        else:

            def scipy_loss(xval):
                self.x.assign(xval)
                val, grad = self.loss_val_grad()
                # print(f"Gradient: {grad}")
                return val.__array__(), grad.__array__()

            def scipy_hessp(xval, pval):
                self.x.assign(xval)
                p = tf.convert_to_tensor(pval)
                val, grad, hessp = self.loss_val_grad_hessp(p)
                return hessp.__array__()

            def scipy_hess(xval):
                self.x.assign(xval)
                val, grad, hess = self.loss_val_grad_hess()
                if self.diagnostics:
                    cond_number = tfh.cond_number(hess)
                    logger.info(f"  - Condition number: {cond_number}")
                    edmval = tfh.edmval(grad, hess)
                    logger.info(f"  - edmval: {edmval}")
                return hess.__array__()

            xval = self.x.numpy()
            callback = FitterCallback(xval)

            if self.minimizer_method in [
                "trust-krylov",
            ]:
                info_minimize = dict(hessp=scipy_hessp)
            elif self.minimizer_method in [
                "trust-exact",
            ]:
                info_minimize = dict(hess=scipy_hess)
            else:
                info_minimize = dict()

            try:
                res = scipy.optimize.minimize(
                    scipy_loss,
                    xval,
                    method=self.minimizer_method,
                    jac=True,
                    tol=0.0,
                    callback=callback,
                    **info_minimize,
                )
            except Exception as ex:
                # minimizer could have called the loss or hessp functions with "random" values, so restore the
                # state from the end of the last iteration before the exception
                xval = callback.xval
                logger.debug(ex)
            else:
                xval = res["x"]
                logger.debug(res)

            self.x.assign(xval)

        # force profiling of beta with final parameter values
        # TODO avoid the extra calculation and jitting if possible since the relevant calculation
        # usually would have been done during the minimization
        if self.binByBinStat:
            self._profile_beta()

    def nll_scan(self, param, scan_range, scan_points, use_prefit=False):
        # make a likelihood scan for a single parameter
        # assuming the likelihood is minimized

        idx = np.where(self.parms.astype(str) == param)[0][0]

        # store current state of x temporarily
        xval = tf.identity(self.x)

        param_offsets = np.linspace(0, scan_range, scan_points // 2 + 1)
        if not use_prefit:
            param_offsets *= self.cov[idx, idx].numpy() ** 0.5

        nscans = 2 * len(param_offsets) - 1
        dnlls = np.full(nscans, np.nan)
        scan_vals = np.zeros(nscans)

        # save delta nll w.r.t. global minimum
        nll_best = self.reduced_nll().numpy()
        # set central point
        dnlls[nscans // 2] = 0
        scan_vals[nscans // 2] = xval[idx].numpy()
        # scan positive side and negative side independently to profit from previous step
        for sign in [-1, 1]:
            param_scan_values = xval[idx].numpy() + sign * param_offsets
            for i, ixval in enumerate(param_scan_values):
                if i == 0:
                    continue

                self.x.assign(tf.tensor_scatter_nd_update(self.x, [[idx]], [ixval]))

                def scipy_loss(xval):
                    self.x.assign(xval)
                    val, grad = self.loss_val_grad()
                    grad = grad.numpy()
                    grad[idx] = 0  # Zero out gradient for the frozen parameter
                    return val.numpy(), grad

                def scipy_hessp(xval, pval):
                    self.x.assign(xval)
                    pval[idx] = (
                        0  # Ensure the perturbation does not affect frozen parameter
                    )
                    p = tf.convert_to_tensor(pval)
                    val, grad, hessp = self.loss_val_grad_hessp(p)
                    hessp = hessp.numpy()
                    # TODO: worth testing modifying the loss/grad/hess functions to imply 1
                    # for the corresponding hessian element instead of 0,
                    # since this might allow the minimizer to converge more efficiently
                    hessp[idx] = (
                        0  # Zero out Hessian-vector product at the frozen index
                    )
                    return hessp

                res = scipy.optimize.minimize(
                    scipy_loss,
                    self.x,
                    method="trust-krylov",
                    jac=True,
                    hessp=scipy_hessp,
                )
                if res["success"]:
                    dnlls[nscans // 2 + sign * i] = (
                        self.reduced_nll().numpy() - nll_best
                    )
                    scan_vals[nscans // 2 + sign * i] = ixval

            # reset x to original state
            self.x.assign(xval)

        return scan_vals, dnlls

    def nll_scan2D(self, param_tuple, scan_range, scan_points, use_prefit=False):

        idx0 = np.where(self.parms.astype(str) == param_tuple[0])[0][0]
        idx1 = np.where(self.parms.astype(str) == param_tuple[1])[0][0]

        xval = tf.identity(self.x)

        dsigs = np.linspace(-scan_range, scan_range, scan_points)
        if not use_prefit:
            x_scans = xval[idx0] + dsigs * self.cov[idx0, idx0] ** 0.5
            y_scans = xval[idx1] + dsigs * self.cov[idx1, idx1] ** 0.5
        else:
            x_scans = dsigs
            y_scans = dsigs

        best_fit = (scan_points + 1) // 2 - 1
        dnlls = np.full((len(x_scans), len(y_scans)), np.nan)
        nll_best = self.reduced_nll().numpy()
        dnlls[best_fit, best_fit] = 0
        # scan in a spiral around the best fit point
        dcol = -1
        drow = 0
        i = 0
        j = 0
        r = 1
        while r - 1 < best_fit:
            if i == r and drow == 1:
                drow = 0
                dcol = 1
            if j == r and dcol == 1:
                dcol = 0
                drow = -1
            elif i == -r and drow == -1:
                dcol = -1
                drow = 0
            elif j == -r and dcol == -1:
                drow = 1
                dcol = 0

            i += drow
            j += dcol

            if i == -r and j == -r:
                r += 1

            ix = best_fit - i
            iy = best_fit + j

            # print(f"i={i}, j={j}, r={r} drow={drow}, dcol={dcol} | ix={ix}, iy={iy}")

            self.x.assign(
                tf.tensor_scatter_nd_update(
                    self.x, [[idx0], [idx1]], [x_scans[ix], y_scans[iy]]
                )
            )

            def scipy_loss(xval):
                self.x.assign(xval)
                val, grad = self.loss_val_grad()
                grad = grad.numpy()
                grad[idx0] = 0
                grad[idx1] = 0
                return val.numpy(), grad

            def scipy_hessp(xval, pval):
                self.x.assign(xval)
                pval[idx0] = 0
                pval[idx1] = 0
                p = tf.convert_to_tensor(pval)
                val, grad, hessp = self.loss_val_grad_hessp(p)
                hessp = hessp.numpy()
                hessp[idx0] = 0
                hessp[idx1] = 0

                if np.allclose(hessp, 0, atol=1e-8):
                    return np.zeros_like(hessp)

                return hessp

            res = scipy.optimize.minimize(
                scipy_loss,
                self.x,
                method="trust-krylov",
                jac=True,
                hessp=scipy_hessp,
            )

            if res["success"]:
                dnlls[ix, iy] = self.reduced_nll().numpy() - nll_best

        self.x.assign(xval)
        return x_scans, y_scans, dnlls

    def contour_scan(self, param, nll_min, cl=1):

        def scipy_grad(xval):
            self.x.assign(xval)
            val, grad = self.loss_val_grad()
            return grad.numpy()

        # def scipy_hessp(xval, pval):
        #     self.x.assign(xval)
        #     p = tf.convert_to_tensor(pval)
        #     val, grad, hessp = self.loss_val_grad_hessp(p)
        #     # print("scipy_hessp", val)
        #     return hessp.numpy()

        def scipy_loss(xval):
            self.x.assign(xval)
            val = self.loss_val()
            return val.numpy() - nll_min - 0.5 * cl**2

        nlc = scipy.optimize.NonlinearConstraint(
            fun=scipy_loss,
            lb=0,
            ub=0,
            jac=scipy_grad,
            hess=scipy.optimize.SR1(),  # TODO: use exact hessian or hessian vector product
        )

        # initial guess from covariance
        idx = np.where(self.parms.astype(str) == param)[0][0]
        xval = tf.identity(self.x)

        xup = xval[idx] + self.cov[idx, idx] ** 0.5
        xdn = xval[idx] - self.cov[idx, idx] ** 0.5

        xval_init = xval.numpy()

        intervals = np.full((2, len(self.parms)), np.nan)
        for i, sign in enumerate([-1.0, 1.0]):
            if sign == 1.0:
                xval_init[idx] = xdn
            else:
                xval_init[idx] = xup

            # Objective function and its derivatives
            def objective(params):
                return sign * params[idx]

            def objective_jac(params):
                jac = np.zeros_like(params)
                jac[idx] = sign
                return jac

            def objective_hessp(params, v):
                return np.zeros_like(v)

            res = scipy.optimize.minimize(
                objective,
                xval_init,
                method="trust-constr",
                jac=objective_jac,
                hessp=objective_hessp,
                constraints=[nlc],
                options={
                    "maxiter": 5000,
                    "xtol": 1e-10,
                    "gtol": 1e-10,
                    # "verbose": 3
                },
            )

            if res["success"]:
                intervals[i] = res["x"] - xval.numpy()

            self.x.assign(xval)

        return intervals

    def contour_scan2D(self, param_tuple, nll_min, cl=1, n_points=16):
        # Not yet working
        def scipy_loss(xval):
            self.x.assign(xval)
            val, grad = self.loss_val_grad()
            return val.numpy()

        def scipy_grad(xval):
            self.x.assign(xval)
            val, grad = self.loss_val_grad()
            return grad.numpy()

        xval = tf.identity(self.x)

        # Constraint function and its derivatives
        delta_nll = 0.5 * cl**2

        def constraint(params):
            return scipy_loss(params) - nll_min - delta_nll

        nlc = scipy.optimize.NonlinearConstraint(
            fun=constraint,
            lb=-np.inf,
            ub=0,
            jac=scipy_grad,
            hess=scipy.optimize.SR1(),
        )

        # initial guess from covariance
        xval_init = xval.numpy()
        idx0 = np.where(self.parms.astype(str) == param_tuple[0])[0][0]
        idx1 = np.where(self.parms.astype(str) == param_tuple[1])[0][0]

        intervals = np.full((2, n_points), np.nan)
        for i, t in enumerate(np.linspace(0, 2 * np.pi, n_points, endpoint=False)):
            print(f"Now at {i} with angle={t}")

            # Objective function and its derivatives
            def objective(params):
                # coordinate center (best fit)
                x = params[idx0] - xval[idx0]
                y = params[idx1] - xval[idx1]
                return -(x**2 + y**2)

            def objective_jac(params):
                x = params[idx0] - xval[idx0]
                y = params[idx1] - xval[idx1]
                jac = np.zeros_like(params)
                jac[idx0] = -2 * x
                jac[idx1] = -2 * y
                return jac

            def objective_hessp(params, v):
                hessp = np.zeros_like(v)
                hessp[idx0] = -2 * v[idx0]
                hessp[idx1] = -2 * v[idx1]
                return hessp

            def constraint_angle(params):
                # coordinate center (best fit)
                x = params[idx0] - xval[idx0]
                y = params[idx1] - xval[idx1]
                return x * np.sin(t) - y * np.cos(t)

            def constraint_angle_jac(params):
                jac = np.zeros_like(params)
                jac[idx0] = np.sin(t)
                jac[idx1] = -np.cos(t)
                return jac

            # constraint on angle
            tc = scipy.optimize.NonlinearConstraint(
                fun=constraint_angle,
                lb=0,
                ub=0,
                jac=constraint_angle_jac,
                hess=scipy.optimize.SR1(),
            )

            res = scipy.optimize.minimize(
                objective,
                xval_init,
                method="trust-constr",
                jac=objective_jac,
                hessp=objective_hessp,
                constraints=[nlc, tc],
                options={
                    "maxiter": 10000,
                    "xtol": 1e-14,
                    "gtol": 1e-14,
                    # "verbose": 3
                },
            )

            print(res)

            if res["success"]:
                intervals[0, i] = res["x"][idx0]
                intervals[1, i] = res["x"][idx1]

            self.x.assign(xval)

        return intervals<|MERGE_RESOLUTION|>--- conflicted
+++ resolved
@@ -1253,12 +1253,15 @@
                         beta = (self.nobs + kstat * beta0) / (nexp_profile + kstat)
                         beta = tf.where(betamask, beta0, beta)
                     elif self.binByBinStatType == "normal":
-<<<<<<< HEAD
                         sbeta = tf.math.sqrt(varbeta)
                         if self.binByBinStatMode == "light":
 
                             abeta = sbeta
-                            abeta = tf.where(varbeta == 0.0, tf.ones_like(abeta), abeta)
+                            abeta = tf.where(
+                                varbeta == 0.0,
+                                tf.constant(1.0, dtype=varbeta.dtype),
+                                abeta,
+                            )
                             bbeta = varbeta + nexp_profile - sbeta * beta0
                             cbeta = (
                                 sbeta * (nexp_profile - self.nobs)
@@ -1280,24 +1283,6 @@
                             nbeta = -0.5 * pbeta + tf.sqrt(0.25 * pbeta**2 - qbeta)
 
                             beta = beta0 + (self.nobs / nbeta - 1)[..., None] * sbeta
-=======
-                        varbeta = self.indata.sumw2[: self.indata.nbins]
-                        sbeta = tf.sqrt(varbeta)
-                        abeta = sbeta
-                        abeta = tf.where(
-                            varbeta == 0.0, tf.constant(1.0, dtype=varbeta.dtype), abeta
-                        )
-                        bbeta = varbeta + nexp_profile - sbeta * beta0
-                        cbeta = (
-                            sbeta * (nexp_profile - self.nobs) - nexp_profile * beta0
-                        )
-                        beta = (
-                            0.5
-                            * (-bbeta + tf.sqrt(bbeta**2 - 4.0 * abeta * cbeta))
-                            / abeta
-                        )
-                        beta = tf.where(varbeta == 0.0, beta0, beta)
->>>>>>> 5ecceb3a
 
                 if self.indata.nbinsmasked:
                     beta = tf.concat([beta, self.beta0[self.indata.nbins :]], axis=0)
