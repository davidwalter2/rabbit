import hashlib
import re

import numpy as np
import scipy
import tensorflow as tf
import tensorflow_probability as tfp
from wums import logging

from rabbit import tfhelpers as tfh

logger = logging.child_logger(__name__)


<<<<<<< HEAD
def solve_quad_eq(a, b, c):
    return 0.5 * (-b + tf.sqrt(b**2 - 4.0 * a * c)) / a
=======
def match_regexp_params(regular_expressions, parameter_names):
    if isinstance(regular_expressions, str):
        regular_expressions = [regular_expressions]
    # Find parameters that match any regex
    compiled_expressions = [re.compile(expr) for expr in regular_expressions]
    matched_parameters = [
        s
        for s in parameter_names
        if any(regex.match(s.decode()) for regex in compiled_expressions)
    ]
    return matched_parameters
>>>>>>> a84b8343


class FitterCallback:
    def __init__(self, xv):
        self.iiter = 0
        self.xval = xv

    def __call__(self, intermediate_result):
        logger.debug(f"Iteration {self.iiter}: loss value {intermediate_result.fun}")
        if np.isnan(intermediate_result.fun):
            raise ValueError(f"Loss value is NaN at iteration {self.iiter}")
        self.xval = intermediate_result.x
        self.iiter += 1


class Fitter:
    valid_bin_by_bin_stat_types = ["gamma", "normal-additive", "normal-multiplicative"]
    valid_systematic_types = ["log_normal", "normal"]

    def __init__(self, indata, options, do_blinding=False):
        self.indata = indata

        self.binByBinStat = not options.noBinByBinStat
        self.binByBinStatMode = options.binByBinStatMode

        if options.binByBinStatType == "automatic":
            if options.covarianceFit:
                self.binByBinStatType = "normal-additive"
            elif options.binByBinStatMode == "full":
                self.binByBinStatType = "normal-multiplicative"
            else:
                self.binByBinStatType = "gamma"
        else:
            self.binByBinStatType = options.binByBinStatType

        if (
            self.binByBinStat
            and self.binByBinStatMode == "full"
            and not self.binByBinStatType.startswith("normal")
        ):
            raise Exception(
                'bin-by-bin stat only for option "--binByBinStatMode full" with "--binByBinStatType normal"'
            )

        if (
            options.covarianceFit
            and self.binByBinStat
            and not self.binByBinStatType.startswith("normal")
        ):
            raise Exception(
                'bin-by-bin stat only for option "--covarianceFit" with "--binByBinStatType normal"'
            )

        if self.binByBinStatType not in Fitter.valid_bin_by_bin_stat_types:
            raise RuntimeError(
                f"Invalid binByBinStatType {self.binByBinStatType}, valid choices are {Fitter.valid_bin_by_bin_stat_types}"
            )

        if self.indata.systematic_type not in Fitter.valid_systematic_types:
            raise RuntimeError(
                f"Invalid systematic_type {self.indata.systematic_type}, valid choices are {Fitter.valid_systematic_types}"
            )

        self.diagnostics = options.diagnostics
        self.minimizer_method = options.minimizerMethod

        if options.covarianceFit and options.chisqFit:
            raise Exception(
                'Use either "--covarianceFit" for chi-squared fit using covariance or "--chisqFit" for diagonal chi-squared fit'
            )

        self.chisqFit = options.chisqFit
        self.covarianceFit = options.covarianceFit
        self.prefitUnconstrainedNuisanceUncertainty = (
            options.prefitUnconstrainedNuisanceUncertainty
        )

        self.pois = []

        if options.POIMode == "mu":
            self.npoi = self.indata.nsignals
            poidefault = options.POIDefault * tf.ones(
                [self.npoi], dtype=self.indata.dtype
            )
            for signal in self.indata.signals:
                self.pois.append(signal)
        elif options.POIMode == "none":
            self.npoi = 0
            poidefault = tf.zeros([], dtype=self.indata.dtype)
        else:
            raise Exception("unsupported POIMode")

        self.do_blinding = do_blinding
        if self.do_blinding:
            self._blinding_offsets_poi = tf.Variable(
                tf.ones([self.npoi], dtype=self.indata.dtype),
                trainable=False,
                name="offset_poi",
            )
            self._blinding_offsets_theta = tf.Variable(
                tf.zeros([self.indata.nsyst], dtype=self.indata.dtype),
                trainable=False,
                name="offset_theta",
            )
            self.init_blinding_values(options.unblind)

        self.parms = np.concatenate([self.pois, self.indata.systs])

        self.init_frozen_params(options.freezeParameters)

        self.allowNegativePOI = options.allowNegativePOI

        if self.allowNegativePOI:
            self.xpoidefault = poidefault
        else:
            self.xpoidefault = tf.sqrt(poidefault)

        # tf variable containing all fit parameters
        thetadefault = tf.zeros([self.indata.nsyst], dtype=self.indata.dtype)
        if self.npoi > 0:
            xdefault = tf.concat([self.xpoidefault, thetadefault], axis=0)
        else:
            xdefault = thetadefault

        self.x = tf.Variable(xdefault, trainable=True, name="x")

        # observed number of events per bin
        self.nobs = tf.Variable(
            tf.zeros_like(self.indata.data_obs), trainable=False, name="nobs"
        )
        self.lognobs = tf.Variable(
            tf.zeros_like(self.indata.data_obs), trainable=False, name="lognobs"
        )
        self.data_cov_inv = None

        if self.chisqFit:
            self.varnobs = tf.Variable(
                tf.zeros_like(self.indata.data_obs), trainable=False, name="varnobs"
            )
        elif self.covarianceFit:
            if self.indata.data_cov_inv is None:
                logger.warning(
                    "No covariance provided, use reciproval of data variances"
                )
                self.data_cov_inv = np.diag(
                    1.0 / self.indata.getattr("data_obs", "data_var")
                )
            else:
                # provided covariance
                self.data_cov_inv = self.indata.data_cov_inv

        # constraint minima for nuisance parameters
        self.theta0 = tf.Variable(
            tf.zeros([self.indata.nsyst], dtype=self.indata.dtype),
            trainable=False,
            name="theta0",
        )

        # FIXME for now this is needed even if binByBinStat is off because of how it is used in the global impacts
        #  and uncertainty band computations (gradient is allowed to be zero or None and then propagated or skipped only later)

        # global observables for mc stat uncertainty
        if self.binByBinStatMode == "full":
            self.beta_shape = self.indata.sumw.shape
        elif self.binByBinStatMode == "lite":
            self.beta_shape = (self.indata.sumw.shape[0],)

        self.beta0 = tf.Variable(
            tf.zeros(self.beta_shape, dtype=self.indata.dtype),
            trainable=False,
            name="beta0",
        )
        self.logbeta0 = tf.Variable(
            tf.zeros(self.beta_shape, dtype=self.indata.dtype),
            trainable=False,
            name="logbeta0",
        )
        self.beta0defaultassign()

        # nuisance parameters for mc stat uncertainty
        self.beta = tf.Variable(self.beta0, trainable=False, name="beta")

        # dummy tensor to allow differentiation
        self.ubeta = tf.zeros_like(self.beta)

        if self.binByBinStat:
            if self.binByBinStatMode == "full":
                self.varbeta = self.indata.sumw2
                self.sumw = self.indata.sumw
            else:
                if self.indata.sumw2.ndim > 1:
                    self.varbeta = tf.reduce_sum(self.indata.sumw2, axis=-1)
                    self.sumw = tf.reduce_sum(self.indata.sumw, axis=-1)
                else:
                    self.varbeta = self.indata.sumw2
                    self.sumw = self.indata.sumw

            if self.binByBinStatType in ["gamma", "normal-multiplicative"]:
                self.kstat = self.sumw**2 / self.varbeta
                self.betamask = self.varbeta == 0.0
                self.kstat = tf.where(self.betamask, 1.0, self.kstat)
            elif self.binByBinStatType == "normal-additive":
                # precompute decomposition of composite matrix to speed up
                # calculation of profiled beta values
                if self.covarianceFit:
                    sbeta = tf.math.sqrt(self.varbeta[: self.indata.nbins])

                    if self.binByBinStatMode == "lite":
                        sbeta = tf.linalg.LinearOperatorDiag(sbeta)
                        self.betaauxlu = tf.linalg.lu(
                            sbeta @ self.data_cov_inv @ sbeta
                            + tf.eye(
                                self.data_cov_inv.shape[0],
                                dtype=self.data_cov_inv.dtype,
                            )
                        )
                    elif self.binByBinStatMode == "full":
                        varbetasum = tf.reduce_sum(
                            self.varbeta[: self.indata.nbins], axis=1
                        )

                        varbetasum = tf.linalg.LinearOperatorDiag(varbetasum)

                        self.betaauxlu = tf.linalg.lu(
                            varbetasum @ self.data_cov_inv
                            + tf.eye(
                                self.data_cov_inv.shape[0],
                                dtype=self.data_cov_inv.dtype,
                            )
                        )

        self.nexpnom = tf.Variable(
            self.expected_yield(), trainable=False, name="nexpnom"
        )

        # parameter covariance matrix
        self.cov = tf.Variable(
            self.prefit_covariance(
                unconstrained_err=self.prefitUnconstrainedNuisanceUncertainty
            ),
            trainable=False,
            name="cov",
        )

        # determine if problem is linear (ie likelihood is purely quadratic)
        self.is_linear = (
            (self.chisqFit or self.covarianceFit)
            and (self.npoi == 0 or self.allowNegativePOI)
            and self.indata.symmetric_tensor
            and self.indata.systematic_type == "normal"
            and ((not self.binByBinStat) or self.binByBinStatType == "normal-additive")
        )

    def init_frozen_params(self, frozen_parmeter_expressions):
        self.frozen_params = match_regexp_params(
            frozen_parmeter_expressions, self.parms
        )
        self.frozen_params_mask = np.isin(self.parms, self.frozen_params)
        self.frozen_indices = np.where(self.frozen_params_mask)[0]
        self.floating_indices = np.where(~self.frozen_params_mask)[0]

        keep = tf.cast(~self.frozen_params_mask, dtype=self.indata.dtype)
        # Outer product of keep vectors masks both rows & columns
        self.frozen_params_mask2d = tf.tensordot(keep, keep, axes=0)  # shape [n, n]

    def init_blinding_values(self, unblind_parameter_expressions=[]):

        unblind_parameters = match_regexp_params(
            unblind_parameter_expressions,
            [
                *self.indata.signals,
                *[self.indata.systs[i] for i in self.indata.noigroupidxs],
            ],
        )

        # check if dataset is an integer (i.e. if it is real data or not) and use this to choose the random seed
        is_dataobs_int = np.sum(
            np.equal(self.indata.data_obs, np.floor(self.indata.data_obs))
        )

        def deterministic_random_from_string(s, mean=0.0, std=5.0):
            # random value with seed taken based on string of parameter name
            if isinstance(s, str):
                s = s.encode("utf-8")

            if is_dataobs_int:
                s += b"_data"

            # Hash the string
            hash = hashlib.sha256(s).hexdigest()

            seed_seq = np.random.SeedSequence(int(hash, 16))
            rng = np.random.default_rng(seed_seq)

            value = rng.normal(loc=mean, scale=std)
            return value

        # multiply offset to nois
        self._blinding_values_theta = np.zeros(self.indata.nsyst, dtype=np.float64)
        for i in self.indata.noigroupidxs:
            param = self.indata.systs[i]
            if param in unblind_parameters:
                continue
            logger.debug(f"Blind parameter {param}")
            value = deterministic_random_from_string(param)
            self._blinding_values_theta[i] = value

        # add offset to pois
        self._blinding_values_poi = np.ones(self.npoi, dtype=np.float64)
        for i in range(self.npoi):
            param = self.indata.signals[i]
            if param in unblind_parameters:
                continue
            logger.debug(f"Blind signal strength modifier for {param}")
            value = deterministic_random_from_string(param)
            self._blinding_values_poi[i] = np.exp(value)

    def set_blinding_offsets(self, blind=True):
        if not self.do_blinding:
            return
        if blind:
            self._blinding_offsets_poi.assign(self._blinding_values_poi)
            self._blinding_offsets_theta.assign(self._blinding_values_theta)
        else:
            self._blinding_offsets_poi.assign(np.ones(self.npoi, dtype=np.float64))
            self._blinding_offsets_theta.assign(
                np.zeros(self.indata.nsyst, dtype=np.float64)
            )

    def get_blinded_theta(self):
        theta = self.x[self.npoi :]
        if self.do_blinding:
            return theta + self._blinding_offsets_theta
        else:
            return theta

    def get_blinded_poi(self):
        xpoi = self.x[: self.npoi]
        if self.allowNegativePOI:
            poi = xpoi
        else:
            poi = tf.square(xpoi)
        if self.do_blinding:
            return poi * self._blinding_offsets_poi
        else:
            return poi

    def _default_beta0(self):
        if self.binByBinStatType in ["gamma", "normal-multiplicative"]:
            return tf.ones(self.beta_shape, dtype=self.indata.dtype)
        elif self.binByBinStatType == "normal-additive":
            return tf.zeros(self.beta_shape, dtype=self.indata.dtype)

    def prefit_covariance(self, unconstrained_err=0.0):
        # free parameters are taken to have zero uncertainty for the purposes of prefit uncertainties
        var_poi = tf.zeros([self.npoi], dtype=self.indata.dtype)

        # nuisances have their uncertainty taken from the constraint term, but unconstrained nuisances
        # are set to a placeholder uncertainty (zero by default) for the purposes of prefit uncertainties
        var_theta = tf.where(
            self.indata.constraintweights == 0.0,
            unconstrained_err**2,
            tf.math.reciprocal(self.indata.constraintweights),
        )

        invhessianprefit = tf.linalg.diag(tf.concat([var_poi, var_theta], axis=0))
        return invhessianprefit

    @tf.function
    def val_jac(self, fun, *args, **kwargs):
        with tf.GradientTape() as t:
            val = fun(*args, **kwargs)
        jac = t.jacobian(val, self.x)

        return val, jac

    def set_nobs(self, values, variances=None):
        if self.chisqFit:
            # covariance from data stat
            if tf.math.reduce_any(values <= 0).numpy():
                raise RuntimeError(
                    "Bins in 'nobs <= 0' encountered, chi^2 fit can not be performed."
                )
            self.varnobs.assign(values if variances is None else variances)

        self.nobs.assign(values)
        # compute offset for poisson nll improved numerical precision in minimizatoin
        # the offset is chosen to give the saturated likelihood
        nobssafe = tf.where(values == 0.0, tf.constant(1.0, dtype=values.dtype), values)
        self.lognobs.assign(tf.math.log(nobssafe))

    def set_beta0(self, values):
        self.beta0.assign(values)
        # compute offset for Gamma nll improved numerical precision in minimizatoin
        # the offset is chosen to give the saturated likelihood
        beta0safe = tf.where(
            values == 0.0, tf.constant(1.0, dtype=values.dtype), values
        )
        self.logbeta0.assign(tf.math.log(beta0safe))

    def theta0defaultassign(self):
        self.theta0.assign(tf.zeros([self.indata.nsyst], dtype=self.theta0.dtype))

    def xdefaultassign(self):
        if self.npoi == 0:
            self.x.assign(self.theta0)
        else:
            self.x.assign(tf.concat([self.xpoidefault, self.theta0], axis=0))

    def beta0defaultassign(self):
        self.set_beta0(self._default_beta0())

    def betadefaultassign(self):
        self.beta.assign(self.beta0)

    def defaultassign(self):
        self.cov.assign(
            self.prefit_covariance(
                unconstrained_err=self.prefitUnconstrainedNuisanceUncertainty
            )
        )
        self.theta0defaultassign()
        if self.binByBinStat:
            self.beta0defaultassign()
            self.betadefaultassign()
        self.xdefaultassign()
        if self.do_blinding:
            self.set_blinding_offsets(False)

    def bayesassign(self):
        # FIXME use theta0 as the mean and constraintweight to scale the width
        if self.npoi == 0:
            self.x.assign(
                self.theta0
                + tf.random.normal(shape=self.theta0.shape, dtype=self.theta0.dtype)
            )
        else:
            self.x.assign(
                tf.concat(
                    [
                        self.xpoidefault,
                        self.theta0
                        + tf.random.normal(
                            shape=self.theta0.shape, dtype=self.theta0.dtype
                        ),
                    ],
                    axis=0,
                )
            )

        if self.binByBinStat:
            if self.binByBinStatType == "gamma":
                # FIXME this is only valid for beta0=beta=1 (but this should always be the case when throwing toys)
                betagen = (
                    tf.random.gamma(
                        shape=[],
                        alpha=self.kstat * self.beta0 + 1.0,
                        beta=tf.ones_like(self.kstat),
                        dtype=self.beta.dtype,
                    )
                    / self.kstat
                )

                betagen = tf.where(self.kstat == 0.0, 0.0, betagen)
                self.beta.assign(betagen)
            else:
                if self.binByBinStatType == "normal-multiplicative":
                    stddev_beta0 = tf.sqrt(self.varbeta)
                elif self.binByBinStatType == "normal-additive":
                    stddev_beta0 = tf.ones_like(self.beta0)

                self.beta.assign(
                    tf.random.normal(
                        shape=[],
                        mean=self.beta0,
                        stddev=stddev_beta0,
                        dtype=self.beta.dtype,
                    )
                )

    def frequentistassign(self):
        # FIXME use theta as the mean and constraintweight to scale the width
        self.theta0.assign(
            tf.random.normal(shape=self.theta0.shape, dtype=self.theta0.dtype)
        )
        if self.binByBinStat:
            if self.binByBinStatType == "gamma":
                # FIXME this is only valid for beta0=beta=1 (but this should always be the case when throwing toys)
                beta0gen = (
                    tf.random.poisson(
                        shape=[],
                        lam=self.kstat * self.beta,
                        dtype=self.beta.dtype,
                    )
                    / self.kstat
                )

                beta0gen = tf.where(
                    self.kstat == 0.0,
                    tf.constant(0.0, dtype=self.kstat.dtype),
                    beta0gen,
                )
                self.set_beta0(beta0gen)
            else:
                if self.binByBinStatType == "normal-multiplicative":
                    stddev_beta = tf.sqrt(self.varbeta)
                elif self.binByBinStatType == "normal-additive":
                    stddev_beta = tf.ones_like(self.beta)

                self.set_beta0(
                    tf.random.normal(
                        shape=[],
                        mean=self.beta,
                        stddev=stddev_beta,
                        dtype=self.beta.dtype,
                    )
                )

    def toyassign(
        self,
        data_values=None,
        data_variances=None,
        syst_randomize="frequentist",
        data_randomize="poisson",
        data_mode="expected",
        randomize_parameters=False,
    ):
        if syst_randomize == "bayesian":
            # randomize actual values
            self.bayesassign()
        elif syst_randomize == "frequentist":
            # randomize nuisance constraint minima
            self.frequentistassign()

        if data_mode == "expected":
            data_nom = self.expected_yield()
        elif data_mode == "observed":
            data_nom = data_values

        if data_randomize == "poisson":
            if self.covarianceFit:
                raise RuntimeError(
                    "Toys with external covariance only possible with data_randomize=normal"
                )
            else:
                self.set_nobs(
                    tf.random.poisson(lam=data_nom, shape=[], dtype=self.nobs.dtype)
                )
        elif data_randomize == "normal":
            if self.covarianceFit:
                pdata = tfp.distributions.MultivariateNormalTriL(
                    loc=data_nom,
                    scale_tril=tf.linalg.cholesky(tf.linalg.inv(self.data_cov_inv)),
                )
                self.set_nobs(pdata.sample())
            else:
                if self.chisqFit:
                    data_var = data_nom if data_variances is None else data_variances
                else:
                    data_var = data_nom

                self.set_nobs(
                    tf.random.normal(
                        mean=data_nom,
                        stddev=tf.sqrt(data_var),
                        shape=[],
                        dtype=self.nobs.dtype,
                    ),
                    data_variances,
                )
        elif data_randomize == "none":
            self.set_nobs(data_nom, data_variances)

        # assign start values for nuisance parameters to constraint minima
        self.xdefaultassign()
        if self.binByBinStat:
            self.betadefaultassign()
        # set likelihood offset
        self.nexpnom.assign(self.expected_yield())

        if randomize_parameters:
            # the special handling of the diagonal case here speeds things up, but is also required
            # in case the prefit covariance has zero for some uncertainties (which is the default
            # for unconstrained nuisances for example) since the multivariate normal distribution
            # requires a positive-definite covariance matrix
            if tfh.is_diag(self.cov):
                self.x.assign(
                    tf.random.normal(
                        shape=[],
                        mean=self.x,
                        stddev=tf.sqrt(tf.linalg.diag_part(self.cov)),
                        dtype=self.x.dtype,
                    )
                )
            else:
                pparms = tfp.distributions.MultivariateNormalTriL(
                    loc=self.x, scale_tril=tf.linalg.cholesky(self.cov)
                )
                self.x.assign(pparms.sample())
            if self.binByBinStat:
                self.beta.assign(
                    tf.random.normal(
                        shape=[],
                        mean=self.beta0,
                        stddev=tf.sqrt(self.varbeta),
                        dtype=self.beta.dtype,
                    )
                )

    def nonprofiled_impacts_parms(self):
        x_tmp = tf.identity(self.x.value())
        x_tmp_tiled = tf.tile(
            tf.reshape(x_tmp, [1, 1, -1]), [len(self.frozen_indices), 2, 1]
        )
        nonprofiled_impacts = tf.Variable(x_tmp_tiled)

        for i, idx in enumerate(self.frozen_indices):
            logger.info(f"Now at parameter {self.frozen_params[i]}")

            for j, variation in enumerate((1, -1)):
                self.x.assign(x_tmp)
                # vary the non-profile parameter
                self.x[idx].assign(variation)
                # minimize
                self.minimize()
                # difference w.r.t. nominal fit
                diff = x_tmp - self.x.value()
                nonprofiled_impacts[i, j].assign(diff)

            # back to original value
            self.x[idx].assign(x_tmp[idx])

        # grouped nonprofiled impacts
        @tf.function
        def envelope(values):
            zeros = tf.zeros(
                (tf.shape(values)[0], tf.shape(values)[-1]), dtype=values.dtype
            )
            vmin = tf.reduce_min(values, axis=1)
            vmax = tf.reduce_max(values, axis=1)
            lower = -tf.sqrt(tf.reduce_sum(tf.minimum(zeros, vmin) ** 2, axis=0))
            upper = tf.sqrt(tf.reduce_sum(tf.maximum(zeros, vmax) ** 2, axis=0))
            return tf.stack([lower, upper])

        impact_group_names = []
        impact_groups = []

        for group, idxs in zip(self.indata.systgroups, self.indata.systgroupidxs):
            frozen_mask = tf.constant(np.isin(self.frozen_indices, idxs))
            frozen_idxs = tf.where(frozen_mask)
            if tf.size(frozen_idxs) > 0:
                selected_impacts = tf.gather(nonprofiled_impacts, frozen_idxs[:, 0])
                group_env = envelope(selected_impacts)
                impact_groups.append(group_env)
                impact_group_names.append(group)

        # Add total envelope
        total_env = envelope(nonprofiled_impacts)
        impact_groups.append(total_env)
        impact_group_names.append(b"Total")

        impact_groups = tf.stack(impact_groups)

        return (
            self.frozen_params,
            nonprofiled_impacts.numpy(),
            impact_group_names,
            impact_groups.numpy(),
        )

    def _compute_impact_group(self, v, idxs):
        cov_reduced = tf.gather(self.cov[self.npoi :, self.npoi :], idxs, axis=0)
        cov_reduced = tf.gather(cov_reduced, idxs, axis=1)
        v_reduced = tf.gather(v, idxs, axis=1)
        invC_v = tf.linalg.solve(cov_reduced, tf.transpose(v_reduced))
        v_invC_v = tf.einsum("ij,ji->i", v_reduced, invC_v)
        return tf.sqrt(v_invC_v)

    @tf.function
    def impacts_parms(self, hess):
        # impact for poi at index i in covariance matrix from nuisance with index j is C_ij/sqrt(C_jj) = <deltax deltatheta>/sqrt(<deltatheta^2>)
        cov_poi = self.cov[: self.npoi]
        cov_noi = tf.gather(self.cov[self.npoi :], self.indata.noigroupidxs)
        v = tf.concat([cov_poi, cov_noi], axis=0)
        impacts = v / tf.reshape(tf.sqrt(tf.linalg.diag_part(self.cov)), [1, -1])

        nstat = self.npoi + self.indata.nsystnoconstraint
        hess_stat = hess[:nstat, :nstat]
        inv_hess_stat = tf.linalg.inv(hess_stat)

        if self.binByBinStat:
            # impact bin-by-bin stat
            val_no_bbb, grad_no_bbb, hess_no_bbb = self.loss_val_grad_hess(
                profile=False
            )

            hess_stat_no_bbb = hess_no_bbb[:nstat, :nstat]
            inv_hess_stat_no_bbb = tf.linalg.inv(hess_stat_no_bbb)

            impacts_data_stat = tf.sqrt(tf.linalg.diag_part(inv_hess_stat_no_bbb))
            impacts_data_stat = tf.reshape(impacts_data_stat, (-1, 1))

            impacts_bbb_sq = tf.linalg.diag_part(inv_hess_stat - inv_hess_stat_no_bbb)
            impacts_bbb = tf.sqrt(tf.nn.relu(impacts_bbb_sq))  # max(0,x)
            impacts_bbb = tf.reshape(impacts_bbb, (-1, 1))
            impacts_grouped = tf.concat([impacts_data_stat, impacts_bbb], axis=1)
        else:
            impacts_data_stat = tf.sqrt(tf.linalg.diag_part(inv_hess_stat))
            impacts_data_stat = tf.reshape(impacts_data_stat, (-1, 1))
            impacts_grouped = impacts_data_stat

        if len(self.indata.systgroupidxs):
            impacts_grouped_syst = tf.map_fn(
                lambda idxs: self._compute_impact_group(v[:, self.npoi :], idxs),
                tf.ragged.constant(self.indata.systgroupidxs, dtype=tf.int32),
                fn_output_signature=tf.TensorSpec(
                    shape=(impacts.shape[0],), dtype=tf.float64
                ),
            )
            impacts_grouped_syst = tf.transpose(impacts_grouped_syst)
            impacts_grouped = tf.concat([impacts_grouped_syst, impacts_grouped], axis=1)

        return impacts, impacts_grouped

    def _compute_global_impact_group(self, d_squared, idxs):
        gathered = tf.gather(d_squared, idxs, axis=-1)
        d_squared_summed = tf.reduce_sum(gathered, axis=-1)
        return tf.sqrt(d_squared_summed)

    @tf.function
    def global_impacts_parms(self):
        # TODO migrate this to a physics model to avoid the below code which is largely duplicated

        idxs_poi = tf.range(self.npoi, dtype=tf.int64)
        idxs_noi = tf.constant(self.npoi + self.indata.noigroupidxs, dtype=tf.int64)
        idxsout = tf.concat([idxs_poi, idxs_noi], axis=0)

        dexpdx = tf.one_hot(idxsout, depth=self.cov.shape[0], dtype=self.cov.dtype)

        cov_dexpdx = tf.matmul(self.cov, dexpdx, transpose_b=True)

        var_total = tf.linalg.diag_part(self.cov)
        var_total = tf.gather(var_total, idxsout)

        if self.binByBinStat:
            with tf.GradientTape(persistent=True) as t2:
                t2.watch([self.x, self.ubeta])
                with tf.GradientTape(persistent=True) as t1:
                    t1.watch([self.x, self.ubeta])
                    lc = self._compute_lc()
                    _1, _2, beta = self._compute_yields_with_beta(
                        profile=True, compute_norm=False, full=False
                    )
                    lbeta = self._compute_lbeta(beta)
                pdlbetadbeta = t1.gradient(lbeta, self.ubeta)
                dlcdx = t1.gradient(lc, self.x)
                dbetadx = t1.jacobian(beta, self.x)
            # pd2lbetadbeta2 is diagonal so we can use gradient instead of jacobian
            pd2lbetadbeta2_diag = t2.gradient(pdlbetadbeta, self.ubeta)
            # d2lcdx2 is diagonal so we can use gradient instead of jacobian
            d2lcdx2_diag = t2.gradient(dlcdx, self.x)
        else:
            with tf.GradientTape() as t2:
                with tf.GradientTape() as t1:
                    lc = self._compute_lc()
                dlcdx = t1.gradient(lc, self.x)
            # d2lcdx2 is diagonal so we can use gradient instead of jacobian
            d2lcdx2_diag = t2.gradient(dlcdx, self.x)

        # sc is the cholesky decomposition of d2lcdx2
        sc = tf.linalg.LinearOperatorDiag(tf.sqrt(d2lcdx2_diag), is_self_adjoint=True)

        impacts_x0 = sc @ cov_dexpdx
        impacts_theta0 = impacts_x0[self.npoi :]

        impacts_theta0 = tf.transpose(impacts_theta0)
        impacts = impacts_theta0

        impacts_theta0_sq = tf.square(impacts_theta0)
        var_theta0 = tf.reduce_sum(impacts_theta0_sq, axis=-1)

        var_nobs = var_total - var_theta0

        if self.binByBinStat:
            # this the cholesky decomposition of pd2lbetadbeta2
            sbeta = tf.linalg.LinearOperatorDiag(
                tf.sqrt(pd2lbetadbeta2_diag), is_self_adjoint=True
            )

            impacts_beta0 = sbeta @ dbetadx @ cov_dexpdx
            var_beta0 = tf.reduce_sum(tf.square(impacts_beta0), axis=0)

            if self.binByBinStatMode == "full":
                impacts_beta0_process = tf.sqrt(var_beta0)
                var_beta0 = tf.reduce_sum(var_beta0, axis=0)

            impacts_beta0_total = tf.sqrt(var_beta0)

            var_nobs -= var_beta0

        impacts_nobs = tf.sqrt(var_nobs)

        if self.binByBinStat:
            impacts_grouped = tf.stack([impacts_nobs, impacts_beta0_total], axis=-1)
            if self.binByBinStatMode == "full":
                impacts_grouped = tf.concat(
                    [impacts_grouped, tf.transpose(impacts_beta0_process)], axis=-1
                )

        else:
            impacts_grouped = impacts_nobs[..., None]

        if len(self.indata.systgroupidxs):
            impacts_grouped_syst = tf.map_fn(
                lambda idxs: self._compute_global_impact_group(impacts_theta0_sq, idxs),
                tf.ragged.constant(self.indata.systgroupidxs, dtype=tf.int64),
                fn_output_signature=tf.TensorSpec(
                    shape=(impacts_theta0_sq.shape[0],), dtype=impacts_theta0_sq.dtype
                ),
            )
            impacts_grouped_syst = tf.transpose(impacts_grouped_syst)
            impacts_grouped = tf.concat([impacts_grouped_syst, impacts_grouped], axis=1)

        return impacts, impacts_grouped

    def _pd2ldbeta2(self, profile=False):
        with tf.GradientTape(watch_accessed_variables=False) as t2:
            t2.watch([self.ubeta])
            with tf.GradientTape(watch_accessed_variables=False) as t1:
                t1.watch([self.ubeta])
                if profile:
                    val = self._compute_loss(profile=True)
                else:
                    # TODO this principle can probably be generalized to other parts of the code
                    # to further reduce special cases

                    # if not profiling, likelihood doesn't include the data contribution
                    _1, _2, beta = self._compute_yields_with_beta(
                        profile=False, compute_norm=False, full=False
                    )
                    lbeta = self._compute_lbeta(beta)
                    val = lbeta

            pdldbeta = t1.gradient(val, self.ubeta)
        if self.covarianceFit and profile:
            pd2ldbeta2_matrix = t2.jacobian(pdldbeta, self.ubeta)
            pd2ldbeta2 = tf.linalg.LinearOperatorFullMatrix(
                pd2ldbeta2_matrix, is_self_adjoint=True
            )
        else:
            # pd2ldbeta2 is diagonal, so we can use gradient instead of jacobian
            pd2ldbeta2 = t2.gradient(pdldbeta, self.ubeta)
        return pd2ldbeta2

    def _dxdvars(self):
        with tf.GradientTape() as t2:
            t2.watch([self.theta0, self.nobs, self.beta0])
            with tf.GradientTape() as t1:
                t1.watch([self.theta0, self.nobs, self.beta0])
                val = self._compute_loss()
            grad = t1.gradient(val, self.x)
        pd2ldxdtheta0, pd2ldxdnobs, pd2ldxdbeta0 = t2.jacobian(
            grad, [self.theta0, self.nobs, self.beta0], unconnected_gradients="zero"
        )

        # cov is inverse hesse, thus cov ~ d2xd2l
        dxdtheta0 = -self.cov @ pd2ldxdtheta0
        dxdnobs = -self.cov @ pd2ldxdnobs
        dxdbeta0 = -self.cov @ tf.reshape(pd2ldxdbeta0, [pd2ldxdbeta0.shape[0], -1])

        return dxdtheta0, dxdnobs, dxdbeta0

    def _compute_expected(
        self, fun_exp, inclusive=True, profile=False, full=True, need_observables=True
    ):
        if need_observables:
            observables = self._compute_yields(
                inclusive=inclusive, profile=profile, full=full
            )
            expected = fun_exp(self.x, observables)
        else:
            expected = fun_exp(self.x)

        return expected

    def _expected_with_variance(
        self,
        fun_exp,
        compute_cov=False,
        compute_global_impacts=False,
        profile=False,
        inclusive=True,
        full=True,
        need_observables=True,
    ):
        # compute uncertainty on expectation propagating through uncertainty on fit parameters using full covariance matrix
        # FIXME switch back to optimized version at some point?

        def compute_derivatives(dvars):
            with tf.GradientTape(watch_accessed_variables=False) as t:
                t.watch(dvars)
                expected = self._compute_expected(
                    fun_exp,
                    inclusive=inclusive,
                    profile=profile,
                    full=full,
                    need_observables=need_observables,
                )
                expected_flat = tf.reshape(expected, (-1,))
            jacs = t.jacobian(
                expected_flat,
                dvars,
            )
            return expected, *jacs

        if self.binByBinStat:
            dvars = [self.x, self.ubeta]
            expected, dexpdx, pdexpdbeta = compute_derivatives(dvars)
        else:
            dvars = [self.x]
            expected, dexpdx = compute_derivatives(dvars)
            pdexpdbeta = None

        if compute_cov or (compute_global_impacts and self.binByBinStat):
            cov_dexpdx = tf.matmul(self.cov, dexpdx, transpose_b=True)

        if compute_cov:
            expcov = dexpdx @ cov_dexpdx
        else:
            # matrix free calculation
            expvar_flat = tf.einsum("ij,jk,ik->i", dexpdx, self.cov, dexpdx)
            expcov = None

        if pdexpdbeta is not None:
            pd2ldbeta2 = self._pd2ldbeta2(profile)

            if self.covarianceFit and profile:
                pd2ldbeta2_pdexpdbeta = pd2ldbeta2.solve(pdexpdbeta, adjoint_arg=True)
            else:
                if self.binByBinStatType == "normal-additive":
                    pd2ldbeta2_pdexpdbeta = pdexpdbeta / pd2ldbeta2[None, :]
                else:
                    pd2ldbeta2_pdexpdbeta = tf.where(
                        self.betamask[None, :],
                        tf.zeros_like(pdexpdbeta),
                        pdexpdbeta / pd2ldbeta2[None, :],
                    )

                # flatten all but first axes
                batch = tf.shape(pdexpdbeta)[0]
                pdexpdbeta = tf.reshape(pdexpdbeta, [batch, -1])
                pd2ldbeta2_pdexpdbeta = tf.transpose(
                    tf.reshape(pd2ldbeta2_pdexpdbeta, [batch, -1])
                )

            if compute_cov:
                expcov += pdexpdbeta @ pd2ldbeta2_pdexpdbeta
            else:
                expvar_flat += tf.einsum("ik,ki->i", pdexpdbeta, pd2ldbeta2_pdexpdbeta)

        if compute_cov:
            expvar_flat = tf.linalg.diag_part(expcov)

        expvar = tf.reshape(expvar_flat, tf.shape(expected))

        if compute_global_impacts:
            # the fully general contribution to the covariance matrix
            # for a factorized likelihood L = sum_i L_i can be written as
            # cov_i = dexpdx @ cov_x @ d2L_i/dx2 @ cov_x @ dexpdx.T
            # This is totally general and always adds up to the total covariance matrix

            # This can be factorized into impacts only if the individual contributions
            # are rank 1.  This is not the case in general for the data stat uncertainties,
            # in particular where postfit nexpected != nobserved and nexpected is not a linear
            # function of the poi's and nuisance parameters x

            # For the systematic and MC stat uncertainties this is equivalent to the
            # more conventional global impact calculation (and without needing to insert the uncertainty on
            # the global observables "by hand", which can be non-trivial beyond the Gaussian case)

            if self.binByBinStat:
                with tf.GradientTape(persistent=True) as t2:
                    t2.watch([self.x, self.ubeta])
                    with tf.GradientTape(persistent=True) as t1:
                        t1.watch([self.x, self.ubeta])
                        lc = self._compute_lc()
                        _1, _2, beta = self._compute_yields_with_beta(
                            profile=profile, compute_norm=False, full=False
                        )
                        lbeta = self._compute_lbeta(beta)
                    pdlbetadbeta = t1.gradient(lbeta, self.ubeta)
                    dlcdx = t1.gradient(lc, self.x)
                    dbetadx = t1.jacobian(beta, self.x)
                # pd2lbetadbeta2 is diagonal so we can use gradient instead of jacobian
                pd2lbetadbeta2_diag = t2.gradient(pdlbetadbeta, self.ubeta)
                # d2lcdx2 is diagonal so we can use gradient instead of jacobian
                d2lcdx2_diag = t2.gradient(dlcdx, self.x)
            else:
                with tf.GradientTape() as t2:
                    with tf.GradientTape() as t1:
                        lc = self._compute_lc()
                    dlcdx = t1.gradient(lc, self.x)
                # d2lcdx2 is diagonal so we can use gradient instead of jacobian
                d2lcdx2_diag = t2.gradient(dlcdx, self.x)

            # protect against inconsistency
            # FIXME this should be handled more generally e.g. through modification of
            # the constraintweights for prefit vs postfit, though special handling of the zero
            # uncertainty case would still be needed
            if (not profile) and self.prefitUnconstrainedNuisanceUncertainty != 0.0:
                raise NotImplementedError(
                    "Global impacts calculation not implemented for prefit case where prefitUnconstrainedNuisanceUncertainty != 0."
                )

            # sc is the cholesky decomposition of d2lcdx2
            sc = tf.linalg.LinearOperatorDiag(
                tf.sqrt(d2lcdx2_diag), is_self_adjoint=True
            )

            impacts_x0 = sc @ tf.matmul(self.cov, dexpdx, transpose_b=True)
            impacts_theta0 = impacts_x0[self.npoi :]

            impacts_theta0 = tf.transpose(impacts_theta0)
            impacts = impacts_theta0

            impacts_theta0_sq = tf.square(impacts_theta0)
            var_theta0 = tf.reduce_sum(impacts_theta0_sq, axis=-1)

            var_nobs = expvar_flat - var_theta0

            if self.binByBinStat:
                # this the cholesky decomposition of pd2lbetadbeta2
                sbeta = tf.linalg.LinearOperatorDiag(
                    tf.sqrt(tf.reshape(pd2lbetadbeta2_diag, [-1])), is_self_adjoint=True
                )

                impacts_beta_shape = (*self.beta_shape, *expvar_flat.shape)
                impacts_beta0 = tf.zeros(shape=impacts_beta_shape, dtype=expvar.dtype)

                if pdexpdbeta is not None:
                    impacts_beta0 += tf.reshape(
                        sbeta @ pd2ldbeta2_pdexpdbeta, impacts_beta_shape
                    )

                if dbetadx is not None:
                    dbetadx_cov_dexpdx = dbetadx @ cov_dexpdx
                    # flatten all but last axes
                    dbetadx_cov_dexpdx = tf.reshape(
                        dbetadx_cov_dexpdx, [-1, tf.shape(dbetadx_cov_dexpdx)[-1]]
                    )
                    impacts_beta0 += tf.reshape(
                        sbeta @ dbetadx_cov_dexpdx, impacts_beta_shape
                    )

                var_beta0 = tf.reduce_sum(tf.square(impacts_beta0), axis=0)
                if self.binByBinStatMode == "full":
                    impacts_beta0_process = tf.sqrt(var_beta0)

                    var_beta0 = tf.reduce_sum(var_beta0, axis=0)

                impacts_beta0_total = tf.sqrt(var_beta0)

                var_nobs -= var_beta0

            impacts_nobs = tf.sqrt(var_nobs)

            if self.binByBinStat:
                impacts_grouped = tf.stack([impacts_nobs, impacts_beta0_total], axis=-1)
                if self.binByBinStatMode == "full":
                    impacts_grouped = tf.concat(
                        [impacts_grouped, tf.transpose(impacts_beta0_process)], axis=-1
                    )

            else:
                impacts_grouped = impacts_nobs[..., None]

            if len(self.indata.systgroupidxs):
                impacts_grouped_syst = tf.map_fn(
                    lambda idxs: self._compute_global_impact_group(
                        impacts_theta0_sq, idxs
                    ),
                    tf.ragged.constant(self.indata.systgroupidxs, dtype=tf.int64),
                    fn_output_signature=tf.TensorSpec(
                        shape=(impacts_theta0_sq.shape[0],),
                        dtype=impacts_theta0_sq.dtype,
                    ),
                )
                impacts_grouped_syst = tf.transpose(impacts_grouped_syst)

                impacts_grouped = tf.concat(
                    [impacts_grouped_syst, impacts_grouped], axis=-1
                )

            impacts = tf.reshape(impacts, [*expvar.shape, impacts.shape[-1]])
            impacts_grouped = tf.reshape(
                impacts_grouped, [*expvar.shape, impacts_grouped.shape[-1]]
            )
        else:
            impacts = None
            impacts_grouped = None

        return expected, expvar, expcov, impacts, impacts_grouped

    def _expected_variations(
        self,
        fun_exp,
        correlations,
        inclusive=True,
        full=True,
        need_observables=True,
    ):
        with tf.GradientTape() as t:
            # note that beta should only be profiled if correlations are taken into account
            expected = self._compute_expected(
                fun_exp,
                inclusive=inclusive,
                profile=correlations,
                full=full,
                need_observables=need_observables,
            )
            expected_flat = tf.reshape(expected, (-1,))
        dexpdx = t.jacobian(expected_flat, self.x)

        if correlations:
            # construct the matrix such that the columns represent
            # the variations associated with profiling a given parameter
            # taking into account its correlations with the other parameters
            dx = self.cov / tf.sqrt(tf.linalg.diag_part(self.cov))[None, :]

            dexp = dexpdx @ dx
        else:
            dexp = dexpdx * tf.sqrt(tf.linalg.diag_part(self.cov))[None, :]

        new_shape = tf.concat([tf.shape(expected), [-1]], axis=0)
        dexp = tf.reshape(dexp, new_shape)

        down = expected[..., None] - dexp
        up = expected[..., None] + dexp

        expvars = tf.stack([down, up], axis=-1)

        return expvars

    def _compute_yields_noBBB(self, compute_norm=False, full=True):
        # compute_norm: compute yields for each process, otherwise inclusive
        # full: compute yields inclduing masked channels
        poi = self.get_blinded_poi()
        theta = self.get_blinded_theta()

        rnorm = tf.concat(
            [poi, tf.ones([self.indata.nproc - poi.shape[0]], dtype=self.indata.dtype)],
            axis=0,
        )

        mrnorm = tf.expand_dims(rnorm, -1)
        ernorm = tf.reshape(rnorm, [1, -1])

        normcentral = None
        if self.indata.symmetric_tensor:
            mthetaalpha = tf.reshape(theta, [self.indata.nsyst, 1])
        else:
            # interpolation for asymmetric log-normal
            twox = 2.0 * theta
            twox2 = twox * twox
            alpha = 0.125 * twox * (twox2 * (3.0 * twox2 - 10.0) + 15.0)
            alpha = tf.clip_by_value(alpha, -1.0, 1.0)

            thetaalpha = theta * alpha

            mthetaalpha = tf.stack(
                [theta, thetaalpha], axis=0
            )  # now has shape [2,nsyst]
            mthetaalpha = tf.reshape(mthetaalpha, [2 * self.indata.nsyst, 1])

        if self.indata.sparse:
            logsnorm = tf.sparse.sparse_dense_matmul(self.indata.logk, mthetaalpha)
            logsnorm = tf.squeeze(logsnorm, -1)

            if self.indata.systematic_type == "log_normal":
                snorm = tf.exp(logsnorm)
                snormnorm_sparse = self.indata.norm.with_values(
                    snorm * self.indata.norm.values
                )
            elif self.indata.systematic_type == "normal":
                snormnorm_sparse = self.indata.norm * ernorm
                snormnorm_sparse = snormnorm_sparse.with_values(
                    snormnorm_sparse.values + logsnorm
                )

            if not full and self.indata.nbinsmasked:
                snormnorm_sparse = tfh.simple_sparse_slice0end(
                    snormnorm_sparse, self.indata.nbins
                )

            if self.indata.systematic_type == "log_normal":
                nexpcentral = tf.sparse.sparse_dense_matmul(snormnorm_sparse, mrnorm)
                nexpcentral = tf.squeeze(nexpcentral, -1)
                if compute_norm:
                    snormnorm = tf.sparse.to_dense(snormnorm_sparse)
                    normcentral = ernorm * snormnorm
            elif self.indata.systematic_type == "normal":
                if compute_norm:
                    normcentral = tf.sparse.to_dense(snormnorm_sparse)
                nexpcentral = tf.sparse.reduce_sum(snormnorm_sparse, axis=-1)
        else:
            if full or self.indata.nbinsmasked == 0:
                nbins = self.indata.nbinsfull
                logk = self.indata.logk
                norm = self.indata.norm
            else:
                nbins = self.indata.nbins
                logk = self.indata.logk[:nbins]
                norm = self.indata.norm[:nbins]

            if self.indata.symmetric_tensor:
                mlogk = tf.reshape(
                    logk,
                    [nbins * self.indata.nproc, self.indata.nsyst],
                )
            else:
                mlogk = tf.reshape(
                    logk,
                    [nbins * self.indata.nproc, 2 * self.indata.nsyst],
                )

            logsnorm = tf.matmul(mlogk, mthetaalpha)
            logsnorm = tf.reshape(logsnorm, [nbins, self.indata.nproc])

            if self.indata.systematic_type == "log_normal":
                snorm = tf.exp(logsnorm)
                snormnorm = snorm * norm
                nexpcentral = tf.matmul(snormnorm, mrnorm)
                nexpcentral = tf.squeeze(nexpcentral, -1)
                if compute_norm:
                    normcentral = ernorm * snormnorm
            elif self.indata.systematic_type == "normal":
                normcentral = norm * ernorm + logsnorm
                nexpcentral = tf.reduce_sum(normcentral, axis=-1)

        return nexpcentral, normcentral

    def _compute_yields_with_beta(self, profile=True, compute_norm=False, full=True):
        nexp, norm = self._compute_yields_noBBB(
            compute_norm or self.binByBinStatMode == "full", full=full
        )

        if self.binByBinStat:
            if profile:
                # analytic solution for profiled barlow-beeston lite parameters for each combination
                # of likelihood and uncertainty form

                nexp_profile = nexp[: self.indata.nbins]
                beta0 = self.beta0[: self.indata.nbins]

                if self.chisqFit:
                    if self.binByBinStatType == "gamma":
                        kstat = self.kstat[: self.indata.nbins]

                        abeta = nexp_profile**2
                        bbeta = kstat * self.varnobs - nexp_profile * self.nobs
                        cbeta = -kstat * self.varnobs * beta0
                        beta = solve_quad_eq(abeta, bbeta, cbeta)

                        betamask = self.betamask[: self.indata.nbins]
                        beta = tf.where(betamask, beta0, beta)
                    elif self.binByBinStatType == "normal-multiplicative":
                        kstat = self.kstat[: self.indata.nbins]
                        betamask = self.betamask[: self.indata.nbins]
                        if self.binByBinStatMode == "lite":
                            beta = (
                                nexp_profile * self.nobs / self.varnobs + kstat * beta0
                            ) / (kstat + nexp_profile * nexp_profile / self.varnobs)

                            beta = tf.where(betamask, beta0, beta)

                        elif self.binByBinStatMode == "full":
                            norm_profile = norm[: self.indata.nbins]
                            n2kstat = tf.square(norm_profile) / kstat
                            n2kstat = tf.where(
                                betamask,
                                tf.constant(0.0, dtype=self.indata.dtype),
                                n2kstat,
                            )
                            n2kstatsum = tf.reduce_sum(n2kstat, axis=-1)

                            nbeta = (
                                self.nobs / self.varnobs * n2kstatsum
                                + tf.reduce_sum(norm_profile * beta0, axis=-1)
                            ) / (1 + 1 / self.varnobs * n2kstatsum)
                            beta = (
                                beta0
                                + (1 / self.varnobs * (self.nobs - nbeta))[..., None]
                                * norm_profile
                                / kstat
                            )
                            beta = tf.where(betamask, beta0, beta)
                    elif self.binByBinStatType == "normal-additive":
                        varbeta = self.varbeta[: self.indata.nbins]
                        sbeta = tf.math.sqrt(varbeta)
                        if self.binByBinStatMode == "lite":
                            beta = (
                                sbeta * (self.nobs - nexp_profile)
                                + self.varnobs * beta0
                            ) / (self.varnobs + varbeta)
                        elif self.binByBinStatMode == "full":
                            varbetasum = tf.reduce_sum(varbeta, axis=-1)
                            nbeta = (
                                tf.reduce_sum(sbeta * beta0, axis=-1)
                                + varbetasum / self.varnobs * (self.nobs - nexp_profile)
                            ) / (1 + varbetasum / self.varnobs)
                            beta = (
                                beta0
                                - sbeta
                                * ((nexp_profile + nbeta - self.nobs) / self.varnobs)[
                                    :, None
                                ]
                            )
                elif self.covarianceFit:
                    if self.binByBinStatType == "normal-multiplicative":
                        kstat = self.kstat[: self.indata.nbins]
                        betamask = self.betamask[: self.indata.nbins]
                        if self.binByBinStatMode == "lite":

                            nexp_profile_m = tf.linalg.LinearOperatorDiag(nexp_profile)
                            A = (
                                nexp_profile_m @ self.data_cov_inv @ nexp_profile_m
                                + tf.linalg.diag(kstat)
                            )
                            b = (
                                nexp_profile_m
                                @ (self.data_cov_inv @ self.nobs[:, None])
                                + (kstat * beta0)[:, None]
                            )

                            # Cholesky solve sometimes does not give corret result
                            # chol = tf.linalg.cholesky(A)
                            # beta = tf.linalg.cholesky_solve(chol, b)

                            beta = tf.linalg.solve(A, b)

                            beta = tf.squeeze(beta, axis=-1)
                            beta = tf.where(betamask, beta0, beta)
                        elif self.binByBinStatMode == "full":
                            norm_profile = norm[: self.indata.nbins]

                            # first solve sum of processes
                            nbeta0 = tf.reduce_sum(norm_profile * beta0, axis=1)
                            n2kstat = tf.square(norm_profile) / kstat
                            n2kstat = tf.where(
                                betamask,
                                tf.constant(0.0, dtype=self.indata.dtype),
                                n2kstat,
                            )
                            n2kstatsum = tf.reduce_sum(n2kstat, axis=1)
                            n2kstatsum_m = tf.linalg.LinearOperatorDiag(n2kstatsum)

                            A = n2kstatsum_m @ self.data_cov_inv + tf.eye(
                                self.data_cov_inv.shape[0],
                                dtype=self.data_cov_inv.dtype,
                            )
                            b = (
                                n2kstatsum_m @ self.data_cov_inv @ (self.nobs[:, None])
                                + nbeta0[:, None]
                            )

                            # Cholesky solve sometimes does not give corret result
                            # chol = tf.linalg.cholesky(A)
                            # nbeta = tf.linalg.cholesky_solve(chol, b)

                            nbeta = tf.linalg.solve(A, b)

                            # now solve for beta [nprocesses x nbins]
                            beta = beta0 - norm_profile / kstat * (
                                self.data_cov_inv @ (nbeta - self.nobs[:, None])
                            )
                            beta = tf.where(betamask, beta0, beta)
                    elif self.binByBinStatType == "normal-additive":
                        varbeta = self.varbeta[: self.indata.nbins]
                        sbeta = tf.math.sqrt(varbeta)
                        if self.binByBinStatMode == "lite":
                            sbeta_m = tf.linalg.LinearOperatorDiag(sbeta)
                            beta = tf.linalg.lu_solve(
                                *self.betaauxlu,
                                sbeta_m
                                @ self.data_cov_inv
                                @ ((self.nobs - nexp_profile)[:, None])
                                + beta0[:, None],
                            )
                            beta = tf.squeeze(beta, axis=-1)
                        elif self.binByBinStatMode == "full":
                            # first solve for sum of processes
                            sbetabeta0sum = tf.reduce_sum(sbeta * beta0, axis=1)
                            varbetasum = tf.reduce_sum(varbeta, axis=1)
                            varbetasum = tf.linalg.LinearOperatorDiag(varbetasum)

                            nbeta = tf.linalg.lu_solve(
                                *self.betaauxlu,
                                varbetasum
                                @ self.data_cov_inv
                                @ ((self.nobs - nexp_profile)[:, None])
                                + sbetabeta0sum[:, None],
                            )
                            # second solve for beta
                            beta = beta0 - sbeta * (
                                self.data_cov_inv
                                @ (nbeta + nexp_profile[:, None] - self.nobs[:, None])
                            )
                else:
                    if self.binByBinStatType == "gamma":
                        kstat = self.kstat[: self.indata.nbins]
                        betamask = self.betamask[: self.indata.nbins]

                        beta = (self.nobs + kstat * beta0) / (nexp_profile + kstat)
                        beta = tf.where(betamask, beta0, beta)
                    elif self.binByBinStatType == "normal-multiplicative":
                        kstat = self.kstat[: self.indata.nbins]
                        betamask = self.betamask[: self.indata.nbins]
                        if self.binByBinStatMode == "lite":
                            abeta = kstat
                            bbeta = nexp_profile - beta0 * kstat
                            cbeta = -self.nobs
                            beta = solve_quad_eq(abeta, bbeta, cbeta)
                            beta = tf.where(betamask, beta0, beta)
                        elif self.binByBinStatMode == "full":
                            norm_profile = norm[: self.indata.nbins]
                            n2kstat = tf.square(norm_profile) / kstat
                            n2kstat = tf.where(
                                betamask,
                                tf.constant(0.0, dtype=self.indata.dtype),
                                n2kstat,
                            )
                            pbeta = tf.reduce_sum(
                                n2kstat - beta0 * norm_profile, axis=-1
                            )
                            qbeta = -self.nobs * tf.reduce_sum(n2kstat, axis=-1)
                            nbeta = solve_quad_eq(1, pbeta, qbeta)
                            beta = (
                                beta0
                                + (self.nobs / nbeta - 1)[..., None]
                                * norm_profile
                                / kstat
                            )
                            beta = tf.where(betamask, beta0, beta)
                    elif self.binByBinStatType == "normal-additive":
                        varbeta = self.varbeta[: self.indata.nbins]
                        sbeta = tf.math.sqrt(varbeta)
                        if self.binByBinStatMode == "lite":
                            abeta = sbeta
                            abeta = tf.where(
                                varbeta == 0.0,
                                tf.constant(1.0, dtype=varbeta.dtype),
                                abeta,
                            )
                            bbeta = varbeta + nexp_profile - sbeta * beta0
                            cbeta = (
                                sbeta * (nexp_profile - self.nobs)
                                - nexp_profile * beta0
                            )
                            beta = solve_quad_eq(abeta, bbeta, cbeta)
                            beta = tf.where(varbeta == 0.0, beta0, beta)
                        elif self.binByBinStatMode == "full":
                            norm_profile = norm[: self.indata.nbins]

                            qbeta = -self.nobs * tf.reduce_sum(varbeta, axis=-1)
                            pbeta = tf.reduce_sum(
                                varbeta - sbeta * beta0 - norm_profile, axis=-1
                            )
                            nbeta = solve_quad_eq(1, pbeta, qbeta)

                            beta = beta0 + (self.nobs / nbeta - 1)[..., None] * sbeta

                if self.indata.nbinsmasked:
                    beta = tf.concat([beta, self.beta0[self.indata.nbins :]], axis=0)
            else:
                beta = self.beta

            # Add dummy tensor to allow convenient differentiation by beta even when profiling
            beta = beta + self.ubeta

            betasel = beta[: nexp.shape[0]]

            if self.binByBinStatType in ["gamma", "normal-multiplicative"]:
                betamask = self.betamask[: nexp.shape[0]]
                if self.binByBinStatMode == "full":
                    norm = tf.where(betamask, norm, betasel * norm)
                    nexp = tf.reduce_sum(norm, -1)
                else:
                    nexp = tf.where(betamask, nexp, nexp * betasel)
                    if compute_norm:
                        norm = tf.where(
                            betamask[..., None], norm, betasel[..., None] * norm
                        )
            elif self.binByBinStatType == "normal-additive":
                varbeta = self.varbeta[: nexp.shape[0]]
                sbeta = tf.math.sqrt(varbeta)
                if self.binByBinStatMode == "full":
                    norm = norm + sbeta * betasel
                    nexp = tf.reduce_sum(norm, -1)
                else:
                    nexpnorm = nexp[..., None]
                    nexp = nexp + sbeta * betasel
                    if compute_norm:
                        # distribute the change in yields proportionally across processes
                        norm = (
                            norm
                            + sbeta[..., None] * betasel[..., None] * norm / nexpnorm
                        )
        else:
            beta = None

        return nexp, norm, beta

    @tf.function
    def _profile_beta(self):
        nexp, norm, beta = self._compute_yields_with_beta(full=False)
        self.beta.assign(beta)

    def _compute_yields(self, inclusive=True, profile=True, full=True):
        nexpcentral, normcentral, beta = self._compute_yields_with_beta(
            profile=profile,
            compute_norm=not inclusive,
            full=full,
        )
        if inclusive:
            return nexpcentral
        else:
            return normcentral

    @tf.function
    def expected_with_variance(self, *args, **kwargs):
        return self._expected_with_variance(*args, **kwargs)

    @tf.function
    def expected_variations(self, *args, **kwagrs):
        return self._expected_variations(*args, **kwagrs)

    def _residuals_profiled(
        self,
        fun,
    ):

        with tf.GradientTape() as t:
            t.watch([self.theta0, self.nobs, self.beta0])
            expected = self._compute_expected(
                fun,
                inclusive=True,
                profile=True,
                full=False,
                need_observables=True,
            )
            observed = fun(None, self.nobs)
            residuals = expected - observed

            residuals_flat = tf.reshape(residuals, (-1,))
        pdresdx, pdresdtheta0, pdresdnobs, pdresdbeta0 = t.jacobian(
            residuals_flat,
            [self.x, self.theta0, self.nobs, self.beta0],
            unconnected_gradients="zero",
        )

        # apply chain rule to take into account correlations with the fit parameters
        dxdtheta0, dxdnobs, dxdbeta0 = self._dxdvars()

        dresdtheta0 = pdresdtheta0 + pdresdx @ dxdtheta0
        dresdnobs = pdresdnobs + pdresdx @ dxdnobs
        dresdbeta0 = (
            tf.reshape(pdresdbeta0, [pdresdbeta0.shape[0], -1]) + pdresdx @ dxdbeta0
        )

        var_theta0 = tf.where(
            self.indata.constraintweights == 0.0,
            tf.zeros_like(self.indata.constraintweights),
            tf.math.reciprocal(self.indata.constraintweights),
        )

        res_cov = dresdtheta0 @ (var_theta0[:, None] * tf.transpose(dresdtheta0))

        if self.covarianceFit:
            res_cov_stat = dresdnobs @ tf.linalg.solve(
                self.data_cov_inv, tf.transpose(dresdnobs)
            )
        else:
            res_cov_stat = dresdnobs @ (self.nobs[:, None] * tf.transpose(dresdnobs))

        res_cov += res_cov_stat

        if self.binByBinStat:
            pd2ldbeta2 = self._pd2ldbeta2(profile=False)

            with tf.GradientTape() as t2:
                t2.watch([self.ubeta, self.beta0])
                with tf.GradientTape() as t1:
                    t1.watch([self.ubeta, self.beta0])
                    _1, _2, beta = self._compute_yields_with_beta(
                        profile=False, compute_norm=False, full=False
                    )
                    lbeta = self._compute_lbeta(beta)

                dlbetadbeta = t1.gradient(lbeta, self.ubeta)
            pd2lbetadbetadbeta0 = t2.gradient(dlbetadbeta, self.beta0)
            var_beta0 = pd2ldbeta2 / pd2lbetadbetadbeta0**2

            if self.binByBinStatType in ["gamma", "normal-multiplicative"]:
                var_beta0 = tf.where(self.betamask, tf.zeros_like(var_beta0), var_beta0)

            res_cov_BBB = dresdbeta0 @ (
                tf.reshape(var_beta0, [-1])[:, None] * tf.transpose(dresdbeta0)
            )
            res_cov += res_cov_BBB

        return residuals, res_cov

    def _residuals(self, fun, fun_data):
        data, _0, data_cov = fun_data(self.nobs, self.data_cov_inv)
        pred, _0, pred_cov, _1, _2 = self._expected_with_variance(
            fun,
            profile=False,
            full=False,
            compute_cov=True,
            inclusive=True,
        )
        residuals = pred - data
        res_cov = pred_cov + data_cov
        return residuals, res_cov

    def _chi2(self, res, res_cov, ndf_reduction=0):
        res = tf.reshape(res, (-1, 1))
        ndf = tf.size(res) - ndf_reduction

        if ndf_reduction > 0:
            # covariance matrix is in general non invertible with ndf < n
            # compute chi2 using pseudo inverse
            chi_square_value = tf.transpose(res) @ tf.linalg.pinv(res_cov) @ res
        else:
            chi_square_value = tf.transpose(res) @ tf.linalg.solve(res_cov, res)

        return tf.squeeze(chi_square_value), ndf

    @tf.function
    def chi2(self, fun, fun_data=None, ndf_reduction=0, profile=False):
        if profile:
            residuals, res_cov = self._residuals_profiled(fun)
        else:
            residuals, res_cov = self._residuals(fun, fun_data)
        return self._chi2(residuals, res_cov, ndf_reduction)

    def expected_events(
        self,
        model,
        inclusive=True,
        compute_variance=True,
        compute_cov=False,
        compute_global_impacts=False,
        compute_variations=False,
        correlated_variations=False,
        profile=True,
        compute_chi2=False,
    ):

        if compute_variations and (
            compute_variance or compute_cov or compute_global_impacts
        ):
            raise NotImplementedError()

        fun = model.compute_flat if inclusive else model.compute_flat_per_process

        aux = [None] * 4
        if compute_cov or compute_variance or compute_global_impacts:
            exp, exp_var, exp_cov, exp_impacts, exp_impacts_grouped = (
                self.expected_with_variance(
                    fun,
                    profile=profile,
                    compute_cov=compute_cov,
                    compute_global_impacts=compute_global_impacts,
                    need_observables=model.need_observables,
                    inclusive=inclusive and not model.need_processes,
                )
            )
            aux = [exp_var, exp_cov, exp_impacts, exp_impacts_grouped]
        elif compute_variations:
            exp = self.expected_variations(
                fun,
                correlations=correlated_variations,
                inclusive=inclusive and not model.need_processes,
                need_observables=model.need_observables,
            )
        else:
            exp = self._compute_expected(
                fun,
                inclusive=inclusive and not model.need_processes,
                profile=profile,
                need_observables=model.need_observables,
            )

        if compute_chi2:
            chi2val, ndf = self.chi2(
                model.compute_flat,
                model._get_data,
                model.ndf_reduction,
                profile=profile,
            )

            aux.append(chi2val)
            aux.append(ndf)
        else:
            aux.append(None)
            aux.append(None)

        return exp, aux

    @tf.function
    def expected_yield(self, profile=False, full=False):
        return self._compute_yields(inclusive=True, profile=profile, full=full)

    @tf.function
    def _expected_yield_noBBB(self, full=False):
        res, _ = self._compute_yields_noBBB(full=full)
        return res

    @tf.function
    def full_nll(self):
        return self._compute_nll(full_nll=True)

    @tf.function
    def reduced_nll(self):
        return self._compute_nll(full_nll=False)

    def _compute_lc(self, full_nll=False):
        # constraints
        theta = self.get_blinded_theta()
        lc = self.indata.constraintweights * 0.5 * tf.square(theta - self.theta0)
        if full_nll:
            # normalization factor for normal distribution: log(1/sqrt(2*pi)) = -0.9189385332046727
            lc = lc + 0.9189385332046727 * self.indata.constraintweights

        return tf.reduce_sum(lc)

    def _compute_lbeta(self, beta, full_nll=False):
        if self.binByBinStat:
            beta0 = self.beta0
            if self.binByBinStatType == "gamma":
                kstat = self.kstat

                betasafe = tf.where(
                    beta0 == 0.0, tf.constant(1.0, dtype=beta.dtype), beta
                )
                logbeta = tf.math.log(betasafe)

                if full_nll:
                    # constant terms
                    lgammaalpha = tf.math.lgamma(kstat * beta0)
                    alphalntheta = -kstat * beta0 * tf.math.log(kstat)

                    lbeta = (
                        -kstat * beta0 * logbeta
                        + kstat * beta
                        + lgammaalpha
                        + alphalntheta
                    )
                else:
                    lbeta = -kstat * beta0 * (logbeta - self.logbeta0) + kstat * (
                        beta - beta0
                    )
            elif self.binByBinStatType == "normal-multiplicative":
                kstat = self.kstat
                betamask = self.betamask
                lbeta = tf.where(
                    betamask,
                    tf.constant(0.0, dtype=beta.dtype),
                    0.5 * tf.square(beta - beta0) * kstat,
                )
                if full_nll:
                    raise NotImplementedError()

            elif self.binByBinStatType == "normal-additive":
                lbeta = 0.5 * tf.square(beta - beta0)

                if full_nll:
                    # TODO: verify
                    sigma2 = self.varbeta / tf.square(self.sumw)

                    # normalization factor for normal distribution: log(1/sqrt(2*pi)) = -0.9189385332046727
                    lbeta = (
                        lbeta
                        + tf.cast(tf.shape(sigma2), tf.float64) * 0.9189385332046727
                        + 0.5 * tf.math.log(sigma2)
                    )

            return tf.reduce_sum(lbeta)

        return None

    def _compute_nll_components(self, profile=True, full_nll=False):
        nexpfullcentral, _, beta = self._compute_yields_with_beta(
            profile=profile,
            compute_norm=False,
            full=False,
        )

        nexp = nexpfullcentral

        if self.chisqFit:
            ln = 0.5 * tf.reduce_sum((nexp - self.nobs) ** 2 / self.varnobs, axis=-1)
        elif self.covarianceFit:
            # Solve the system without inverting
            residual = tf.reshape(self.nobs - nexp, [-1, 1])  # chi2 residual
            ln = 0.5 * tf.reduce_sum(
                tf.matmul(
                    residual,
                    tf.matmul(self.data_cov_inv, residual),
                    transpose_a=True,
                )
            )
        else:
            nexpsafe = tf.where(
                self.nobs == 0.0, tf.constant(1.0, dtype=nexp.dtype), nexp
            )
            lognexp = tf.math.log(nexpsafe)

            # poisson term
            if full_nll:
                ldatafac = tf.math.lgamma(self.nobs + 1)
                ln = tf.reduce_sum(-self.nobs * lognexp + nexp + ldatafac, axis=-1)
            else:
                # poisson w/o constant factorial part term and with offset to improve numerical precision
                ln = tf.reduce_sum(
                    -self.nobs * (lognexp - self.lognobs) + nexp - self.nobs, axis=-1
                )

        lc = self._compute_lc(full_nll)

        lbeta = self._compute_lbeta(beta, full_nll)

        return ln, lc, lbeta, beta

    def _compute_nll(self, profile=True, full_nll=False):
        ln, lc, lbeta, beta = self._compute_nll_components(
            profile=profile, full_nll=full_nll
        )
        l = ln + lc

        if lbeta is not None:
            l = l + lbeta

        return l

    def _compute_loss(self, profile=True):
        l = self._compute_nll(profile=profile)
        return l

    @tf.function
    def loss_val(self):
        val = self._compute_loss()
        return val

    @tf.function
    def loss_val_grad(self):
        with tf.GradientTape() as t:
            val = self._compute_loss()
        grad = t.gradient(val, self.x)

        grad = tf.where(
            self.frozen_params_mask, tf.constant(0.0, dtype=grad.dtype), grad
        )

        return val, grad

    # FIXME in principle this version of the function is preferred
    # but seems to introduce some small numerical non-reproducibility
    @tf.function
    def loss_val_grad_hessp_fwdrev(self, p):
        p = tf.where(self.frozen_params_mask, tf.constant(0.0, dtype=p.dtype), p)
        p = tf.stop_gradient(p)
        with tf.autodiff.ForwardAccumulator(self.x, p) as acc:
            with tf.GradientTape() as grad_tape:
                val = self._compute_loss()
            grad = grad_tape.gradient(val, self.x)
        hessp = acc.jvp(grad)

        grad = tf.where(
            self.frozen_params_mask, tf.constant(0.0, dtype=grad.dtype), grad
        )
        hessp = tf.where(
            self.frozen_params_mask, tf.constant(0.0, dtype=hessp.dtype), hessp
        )

        return val, grad, hessp

    @tf.function
    def loss_val_grad_hessp_revrev(self, p):
        p = tf.where(self.frozen_params_mask, tf.constant(0.0, dtype=p.dtype), p)
        p = tf.stop_gradient(p)
        with tf.GradientTape() as t2:
            with tf.GradientTape() as t1:
                val = self._compute_loss()
            grad = t1.gradient(val, self.x)
        hessp = t2.gradient(grad, self.x, output_gradients=p)

        grad = tf.where(
            self.frozen_params_mask, tf.constant(0.0, dtype=grad.dtype), grad
        )
        hessp = tf.where(
            self.frozen_params_mask, tf.constant(0.0, dtype=hessp.dtype), hessp
        )

        return val, grad, hessp

    loss_val_grad_hessp = loss_val_grad_hessp_revrev

    @tf.function
    def loss_val_grad_hess(self, profile=True):
        with tf.GradientTape() as t2:
            with tf.GradientTape() as t1:
                val = self._compute_loss(profile=profile)
            grad = t1.gradient(val, self.x)
        hess = t2.jacobian(grad, self.x)

        grad = tf.where(
            self.frozen_params_mask, tf.constant(0.0, dtype=grad.dtype), grad
        )
        hess = self.frozen_params_mask2d * hess

        return val, grad, hess

    @tf.function
    def loss_val_valfull_grad_hess(self, profile=True):
        with tf.GradientTape() as t2:
            with tf.GradientTape() as t1:
                val, valfull = self._compute_nll(profile=profile)
            grad = t1.gradient(val, self.x)
        hess = t2.jacobian(grad, self.x)

        return val, valfull, grad, hess

    @tf.function
    def loss_val_grad_hess_beta(self, profile=True):
        with tf.GradientTape() as t2:
            t2.watch(self.ubeta)
            with tf.GradientTape() as t1:
                t1.watch(self.ubeta)
                val = self._compute_loss(profile=profile)
            grad = t1.gradient(val, self.ubeta)
        hess = t2.jacobian(grad, self.ubeta)

        return val, grad, hess

    def minimize(self):
        if self.is_linear:
            logger.info(
                "Likelihood is purely quadratic, solving by Cholesky decomposition instead of iterative fit"
            )

            # no need to do a minimization, simple matrix solve is sufficient
            val, grad, hess = self.loss_val_grad_hess()

            # use a Cholesky decomposition to easily detect the non-positive-definite case
            chol = tf.linalg.cholesky(hess)

            # FIXME catch this exception to mark failed toys and continue
            if tf.reduce_any(tf.math.is_nan(chol)).numpy():
                raise ValueError(
                    "Cholesky decomposition failed, Hessian is not positive-definite"
                )

            del hess
            gradv = grad[..., None]
            dx = tf.linalg.cholesky_solve(chol, -gradv)[:, 0]
            del chol

            self.x.assign_add(dx)
        else:

            def scipy_loss(xval):
                self.x.assign(xval)
                val, grad = self.loss_val_grad()
                return val.__array__(), grad.__array__()

            def scipy_hessp(xval, pval):
                self.x.assign(xval)
                p = tf.convert_to_tensor(pval)
                val, grad, hessp = self.loss_val_grad_hessp(p)
                return hessp.__array__()

            def scipy_hess(xval):
                self.x.assign(xval)
                val, grad, hess = self.loss_val_grad_hess()
                if self.diagnostics:
                    cond_number = tfh.cond_number(hess)
                    logger.info(f"  - Condition number: {cond_number}")
                    edmval = tfh.edmval(grad, hess)
                    logger.info(f"  - edmval: {edmval}")
                return hess.__array__()

            xval = self.x.numpy()
            callback = FitterCallback(xval)

            if self.minimizer_method in [
                "trust-krylov",
            ]:
                info_minimize = dict(hessp=scipy_hessp)
            elif self.minimizer_method in [
                "trust-exact",
            ]:
                info_minimize = dict(hess=scipy_hess)
            else:
                info_minimize = dict()

            try:
                res = scipy.optimize.minimize(
                    scipy_loss,
                    xval,
                    method=self.minimizer_method,
                    jac=True,
                    tol=0.0,
                    callback=callback,
                    **info_minimize,
                )
            except Exception as ex:
                # minimizer could have called the loss or hessp functions with "random" values, so restore the
                # state from the end of the last iteration before the exception
                xval = callback.xval
                logger.debug(ex)
            else:
                xval = res["x"]
                logger.debug(res)

            self.x.assign(xval)

        # force profiling of beta with final parameter values
        # TODO avoid the extra calculation and jitting if possible since the relevant calculation
        # usually would have been done during the minimization
        if self.binByBinStat:
            self._profile_beta()

    def nll_scan(self, param, scan_range, scan_points, use_prefit=False):
        # make a likelihood scan for a single parameter
        # assuming the likelihood is minimized

        idx = np.where(self.parms.astype(str) == param)[0][0]

        # store current state of x temporarily
        xval = tf.identity(self.x)

        param_offsets = np.linspace(0, scan_range, scan_points // 2 + 1)
        if not use_prefit:
            param_offsets *= self.cov[idx, idx].numpy() ** 0.5

        nscans = 2 * len(param_offsets) - 1
        dnlls = np.full(nscans, np.nan)
        scan_vals = np.zeros(nscans)

        # save delta nll w.r.t. global minimum
        nll_best = self.reduced_nll().numpy()
        # set central point
        dnlls[nscans // 2] = 0
        scan_vals[nscans // 2] = xval[idx].numpy()
        # scan positive side and negative side independently to profit from previous step
        for sign in [-1, 1]:
            param_scan_values = xval[idx].numpy() + sign * param_offsets
            for i, ixval in enumerate(param_scan_values):
                if i == 0:
                    continue

                self.x.assign(tf.tensor_scatter_nd_update(self.x, [[idx]], [ixval]))

                def scipy_loss(xval):
                    self.x.assign(xval)
                    val, grad = self.loss_val_grad()
                    grad = grad.numpy()
                    grad[idx] = 0  # Zero out gradient for the frozen parameter
                    return val.numpy(), grad

                def scipy_hessp(xval, pval):
                    self.x.assign(xval)
                    pval[idx] = (
                        0  # Ensure the perturbation does not affect frozen parameter
                    )
                    p = tf.convert_to_tensor(pval)
                    val, grad, hessp = self.loss_val_grad_hessp(p)
                    hessp = hessp.numpy()
                    # TODO: worth testing modifying the loss/grad/hess functions to imply 1
                    # for the corresponding hessian element instead of 0,
                    # since this might allow the minimizer to converge more efficiently
                    hessp[idx] = (
                        0  # Zero out Hessian-vector product at the frozen index
                    )
                    return hessp

                res = scipy.optimize.minimize(
                    scipy_loss,
                    self.x,
                    method="trust-krylov",
                    jac=True,
                    hessp=scipy_hessp,
                )
                if res["success"]:
                    dnlls[nscans // 2 + sign * i] = (
                        self.reduced_nll().numpy() - nll_best
                    )
                    scan_vals[nscans // 2 + sign * i] = ixval

            # reset x to original state
            self.x.assign(xval)

        return scan_vals, dnlls

    def nll_scan2D(self, param_tuple, scan_range, scan_points, use_prefit=False):

        idx0 = np.where(self.parms.astype(str) == param_tuple[0])[0][0]
        idx1 = np.where(self.parms.astype(str) == param_tuple[1])[0][0]

        xval = tf.identity(self.x)

        dsigs = np.linspace(-scan_range, scan_range, scan_points)
        if not use_prefit:
            x_scans = xval[idx0] + dsigs * self.cov[idx0, idx0] ** 0.5
            y_scans = xval[idx1] + dsigs * self.cov[idx1, idx1] ** 0.5
        else:
            x_scans = dsigs
            y_scans = dsigs

        best_fit = (scan_points + 1) // 2 - 1
        dnlls = np.full((len(x_scans), len(y_scans)), np.nan)
        nll_best = self.reduced_nll().numpy()
        dnlls[best_fit, best_fit] = 0
        # scan in a spiral around the best fit point
        dcol = -1
        drow = 0
        i = 0
        j = 0
        r = 1
        while r - 1 < best_fit:
            if i == r and drow == 1:
                drow = 0
                dcol = 1
            if j == r and dcol == 1:
                dcol = 0
                drow = -1
            elif i == -r and drow == -1:
                dcol = -1
                drow = 0
            elif j == -r and dcol == -1:
                drow = 1
                dcol = 0

            i += drow
            j += dcol

            if i == -r and j == -r:
                r += 1

            ix = best_fit - i
            iy = best_fit + j

            # print(f"i={i}, j={j}, r={r} drow={drow}, dcol={dcol} | ix={ix}, iy={iy}")

            self.x.assign(
                tf.tensor_scatter_nd_update(
                    self.x, [[idx0], [idx1]], [x_scans[ix], y_scans[iy]]
                )
            )

            def scipy_loss(xval):
                self.x.assign(xval)
                val, grad = self.loss_val_grad()
                grad = grad.numpy()
                grad[idx0] = 0
                grad[idx1] = 0
                return val.numpy(), grad

            def scipy_hessp(xval, pval):
                self.x.assign(xval)
                pval[idx0] = 0
                pval[idx1] = 0
                p = tf.convert_to_tensor(pval)
                val, grad, hessp = self.loss_val_grad_hessp(p)
                hessp = hessp.numpy()
                hessp[idx0] = 0
                hessp[idx1] = 0

                if np.allclose(hessp, 0, atol=1e-8):
                    return np.zeros_like(hessp)

                return hessp

            res = scipy.optimize.minimize(
                scipy_loss,
                self.x,
                method="trust-krylov",
                jac=True,
                hessp=scipy_hessp,
            )

            if res["success"]:
                dnlls[ix, iy] = self.reduced_nll().numpy() - nll_best

        self.x.assign(xval)
        return x_scans, y_scans, dnlls

    def contour_scan(self, param, nll_min, cl=1):

        def scipy_grad(xval):
            self.x.assign(xval)
            val, grad = self.loss_val_grad()
            return grad.numpy()

        # def scipy_hessp(xval, pval):
        #     self.x.assign(xval)
        #     p = tf.convert_to_tensor(pval)
        #     val, grad, hessp = self.loss_val_grad_hessp(p)
        #     # print("scipy_hessp", val)
        #     return hessp.numpy()

        def scipy_loss(xval):
            self.x.assign(xval)
            val = self.loss_val()
            return val.numpy() - nll_min - 0.5 * cl**2

        nlc = scipy.optimize.NonlinearConstraint(
            fun=scipy_loss,
            lb=0,
            ub=0,
            jac=scipy_grad,
            hess=scipy.optimize.SR1(),  # TODO: use exact hessian or hessian vector product
        )

        # initial guess from covariance
        idx = np.where(self.parms.astype(str) == param)[0][0]
        xval = tf.identity(self.x)

        xup = xval[idx] + self.cov[idx, idx] ** 0.5
        xdn = xval[idx] - self.cov[idx, idx] ** 0.5

        xval_init = xval.numpy()

        intervals = np.full((2, len(self.parms)), np.nan)
        for i, sign in enumerate([-1.0, 1.0]):
            if sign == 1.0:
                xval_init[idx] = xdn
            else:
                xval_init[idx] = xup

            # Objective function and its derivatives
            def objective(params):
                return sign * params[idx]

            def objective_jac(params):
                jac = np.zeros_like(params)
                jac[idx] = sign
                return jac

            def objective_hessp(params, v):
                return np.zeros_like(v)

            res = scipy.optimize.minimize(
                objective,
                xval_init,
                method="trust-constr",
                jac=objective_jac,
                hessp=objective_hessp,
                constraints=[nlc],
                options={
                    "maxiter": 5000,
                    "xtol": 1e-10,
                    "gtol": 1e-10,
                    # "verbose": 3
                },
            )

            if res["success"]:
                intervals[i] = res["x"] - xval.numpy()

            self.x.assign(xval)

        return intervals

    def contour_scan2D(self, param_tuple, nll_min, cl=1, n_points=16):
        # Not yet working
        def scipy_loss(xval):
            self.x.assign(xval)
            val, grad = self.loss_val_grad()
            return val.numpy()

        def scipy_grad(xval):
            self.x.assign(xval)
            val, grad = self.loss_val_grad()
            return grad.numpy()

        xval = tf.identity(self.x)

        # Constraint function and its derivatives
        delta_nll = 0.5 * cl**2

        def constraint(params):
            return scipy_loss(params) - nll_min - delta_nll

        nlc = scipy.optimize.NonlinearConstraint(
            fun=constraint,
            lb=-np.inf,
            ub=0,
            jac=scipy_grad,
            hess=scipy.optimize.SR1(),
        )

        # initial guess from covariance
        xval_init = xval.numpy()
        idx0 = np.where(self.parms.astype(str) == param_tuple[0])[0][0]
        idx1 = np.where(self.parms.astype(str) == param_tuple[1])[0][0]

        intervals = np.full((2, n_points), np.nan)
        for i, t in enumerate(np.linspace(0, 2 * np.pi, n_points, endpoint=False)):
            print(f"Now at {i} with angle={t}")

            # Objective function and its derivatives
            def objective(params):
                # coordinate center (best fit)
                x = params[idx0] - xval[idx0]
                y = params[idx1] - xval[idx1]
                return -(x**2 + y**2)

            def objective_jac(params):
                x = params[idx0] - xval[idx0]
                y = params[idx1] - xval[idx1]
                jac = np.zeros_like(params)
                jac[idx0] = -2 * x
                jac[idx1] = -2 * y
                return jac

            def objective_hessp(params, v):
                hessp = np.zeros_like(v)
                hessp[idx0] = -2 * v[idx0]
                hessp[idx1] = -2 * v[idx1]
                return hessp

            def constraint_angle(params):
                # coordinate center (best fit)
                x = params[idx0] - xval[idx0]
                y = params[idx1] - xval[idx1]
                return x * np.sin(t) - y * np.cos(t)

            def constraint_angle_jac(params):
                jac = np.zeros_like(params)
                jac[idx0] = np.sin(t)
                jac[idx1] = -np.cos(t)
                return jac

            # constraint on angle
            tc = scipy.optimize.NonlinearConstraint(
                fun=constraint_angle,
                lb=0,
                ub=0,
                jac=constraint_angle_jac,
                hess=scipy.optimize.SR1(),
            )

            res = scipy.optimize.minimize(
                objective,
                xval_init,
                method="trust-constr",
                jac=objective_jac,
                hessp=objective_hessp,
                constraints=[nlc, tc],
                options={
                    "maxiter": 10000,
                    "xtol": 1e-14,
                    "gtol": 1e-14,
                    # "verbose": 3
                },
            )

            print(res)

            if res["success"]:
                intervals[0, i] = res["x"][idx0]
                intervals[1, i] = res["x"][idx1]

            self.x.assign(xval)

        return intervals<|MERGE_RESOLUTION|>--- conflicted
+++ resolved
@@ -12,10 +12,10 @@
 logger = logging.child_logger(__name__)
 
 
-<<<<<<< HEAD
 def solve_quad_eq(a, b, c):
     return 0.5 * (-b + tf.sqrt(b**2 - 4.0 * a * c)) / a
-=======
+
+
 def match_regexp_params(regular_expressions, parameter_names):
     if isinstance(regular_expressions, str):
         regular_expressions = [regular_expressions]
@@ -27,7 +27,6 @@
         if any(regex.match(s.decode()) for regex in compiled_expressions)
     ]
     return matched_parameters
->>>>>>> a84b8343
 
 
 class FitterCallback:
