--- conflicted
+++ resolved
@@ -107,33 +107,7 @@
             options.prefitUnconstrainedNuisanceUncertainty
         )
 
-<<<<<<< HEAD
         self.poi_model = poi_model
-=======
-        self.pois = []
-
-        if options.POIMode == "mu":
-            self.npoi = self.indata.nsignals
-            poidefault = tf.ones([self.npoi], dtype=self.indata.dtype)
-            for signal in self.indata.signals:
-                self.pois.append(signal)
-
-            if options.expectSignal is not None:
-                indices = []
-                updates = []
-                for signal, value in options.expectSignal:
-                    idx = self.pois.index(signal.encode())
-                    indices.append([idx])
-                    updates.append(float(value))
-
-                poidefault = tf.tensor_scatter_nd_update(poidefault, indices, updates)
-
-        elif options.POIMode == "none":
-            self.npoi = 0
-            poidefault = tf.zeros([], dtype=self.indata.dtype)
-        else:
-            raise Exception("unsupported POIMode")
->>>>>>> 0643258f
 
         self.do_blinding = do_blinding
         if self.do_blinding:
@@ -150,17 +124,6 @@
             self.init_blinding_values(options.unblind)
 
         self.parms = np.concatenate([self.poi_model.pois, self.indata.systs])
-
-<<<<<<< HEAD
-        self.init_frozen_params(options.freezeParameters)
-=======
-        self.allowNegativePOI = options.allowNegativePOI
-
-        if self.allowNegativePOI:
-            self.xpoidefault = poidefault
-        else:
-            self.xpoidefault = tf.sqrt(poidefault)
->>>>>>> 0643258f
 
         # tf variable containing all fit parameters
         thetadefault = tf.zeros([self.indata.nsyst], dtype=self.indata.dtype)
